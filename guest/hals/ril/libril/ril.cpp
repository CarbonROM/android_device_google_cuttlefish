/* //guest/hals/ril/ril.cpp
**
** Copyright 2006, The Android Open Source Project
**
** Licensed under the Apache License, Version 2.0 (the "License");
** you may not use this file except in compliance with the License.
** You may obtain a copy of the License at
**
**     http://www.apache.org/licenses/LICENSE-2.0
**
** Unless required by applicable law or agreed to in writing, software
** distributed under the License is distributed on an "AS IS" BASIS,
** WITHOUT WARRANTIES OR CONDITIONS OF ANY KIND, either express or implied.
** See the License for the specific language governing permissions and
** limitations under the License.
*/

#define LOG_TAG "RILC"

#include <hardware_legacy/power.h>
#include <guest/hals/ril/libril/ril.h>
#include <telephony/ril_cdma_sms.h>
#include <cutils/sockets.h>
#include <telephony/record_stream.h>
#include <utils/Log.h>
#include <utils/SystemClock.h>
#include <pthread.h>
#include <sys/types.h>
#include <sys/limits.h>
#include <sys/system_properties.h>
#include <pwd.h>
#include <stdio.h>
#include <stdlib.h>
#include <stdarg.h>
#include <string.h>
#include <unistd.h>
#include <fcntl.h>
#include <time.h>
#include <errno.h>
#include <assert.h>
#include <ctype.h>
#include <sys/un.h>
#include <assert.h>
#include <netinet/in.h>
#include <cutils/properties.h>
#include <RilSapSocket.h>
#include <guest/hals/ril/libril/ril_service.h>
#include <sap_service.h>

extern "C" void
RIL_onRequestComplete(RIL_Token t, RIL_Errno e, void *response, size_t responselen);

extern "C" void
RIL_onRequestAck(RIL_Token t);
namespace android {

#define PHONE_PROCESS "radio"
#define BLUETOOTH_PROCESS "bluetooth"

#define ANDROID_WAKE_LOCK_NAME "radio-interface"

#define ANDROID_WAKE_LOCK_SECS 0
#define ANDROID_WAKE_LOCK_USECS 200000

#define PROPERTY_RIL_IMPL "gsm.version.ril-impl"

// match with constant in RIL.java
#define MAX_COMMAND_BYTES (8 * 1024)

// Basically: memset buffers that the client library
// shouldn't be using anymore in an attempt to find
// memory usage issues sooner.
#define MEMSET_FREED 1

#define NUM_ELEMS(a)     (sizeof (a) / sizeof (a)[0])

/* Negative values for private RIL errno's */
#define RIL_ERRNO_INVALID_RESPONSE (-1)
#define RIL_ERRNO_NO_MEMORY (-12)

// request, response, and unsolicited msg print macro
#define PRINTBUF_SIZE 8096

enum WakeType {DONT_WAKE, WAKE_PARTIAL};

typedef struct {
    int requestNumber;
    int (*responseFunction) (int slotId, int responseType, int token,
            RIL_Errno e, void *response, size_t responselen);
    WakeType wakeType;
} UnsolResponseInfo;

typedef struct UserCallbackInfo {
    RIL_TimedCallback p_callback;
    void *userParam;
    struct ril_event event;
    struct UserCallbackInfo *p_next;
} UserCallbackInfo;

extern "C" const char * failCauseToString(RIL_Errno);
extern "C" const char * callStateToString(RIL_CallState);
extern "C" const char * radioStateToString(RIL_RadioState);
extern "C" const char * rilSocketIdToString(RIL_SOCKET_ID socket_id);

extern "C"
char ril_service_name_base[MAX_SERVICE_NAME_LENGTH] = RIL_SERVICE_NAME_BASE;
extern "C"
char ril_service_name[MAX_SERVICE_NAME_LENGTH] = RIL1_SERVICE_NAME;
/*******************************************************************/

RIL_RadioFunctions s_callbacks = {0, NULL, NULL, NULL, NULL, NULL};
static int s_registerCalled = 0;

static pthread_t s_tid_dispatch;
static int s_started = 0;

static int s_fdWakeupRead;
static int s_fdWakeupWrite;

int s_wakelock_count = 0;

static struct ril_event s_wakeupfd_event;

static pthread_mutex_t s_pendingRequestsMutex = PTHREAD_MUTEX_INITIALIZER;
static pthread_mutex_t s_wakeLockCountMutex = PTHREAD_MUTEX_INITIALIZER;
static RequestInfo *s_pendingRequests = NULL;

#if (SIM_COUNT >= 2)
static pthread_mutex_t s_pendingRequestsMutex_socket2  = PTHREAD_MUTEX_INITIALIZER;
static RequestInfo *s_pendingRequests_socket2          = NULL;
#endif

#if (SIM_COUNT >= 3)
static pthread_mutex_t s_pendingRequestsMutex_socket3  = PTHREAD_MUTEX_INITIALIZER;
static RequestInfo *s_pendingRequests_socket3          = NULL;
#endif

#if (SIM_COUNT >= 4)
static pthread_mutex_t s_pendingRequestsMutex_socket4  = PTHREAD_MUTEX_INITIALIZER;
static RequestInfo *s_pendingRequests_socket4          = NULL;
#endif

static const struct timeval TIMEVAL_WAKE_TIMEOUT = {ANDROID_WAKE_LOCK_SECS,ANDROID_WAKE_LOCK_USECS};


static pthread_mutex_t s_startupMutex = PTHREAD_MUTEX_INITIALIZER;
static pthread_cond_t s_startupCond = PTHREAD_COND_INITIALIZER;

static UserCallbackInfo *s_last_wake_timeout_info = NULL;

static void *s_lastNITZTimeData = NULL;
static size_t s_lastNITZTimeDataSize;

#if RILC_LOG
    static char printBuf[PRINTBUF_SIZE];
#endif

/*******************************************************************/
static void grabPartialWakeLock();
void releaseWakeLock();
static void wakeTimeoutCallback(void *);

#ifdef RIL_SHLIB
#if defined(ANDROID_MULTI_SIM)
extern "C" void RIL_onUnsolicitedResponse(int unsolResponse, const void *data,
                                size_t datalen, RIL_SOCKET_ID socket_id);
#else
extern "C" void RIL_onUnsolicitedResponse(int unsolResponse, const void *data,
                                size_t datalen);
#endif
#endif

#if defined(ANDROID_MULTI_SIM)
#define RIL_UNSOL_RESPONSE(a, b, c, d) RIL_onUnsolicitedResponse((a), (b), (c), (d))
#else
#define RIL_UNSOL_RESPONSE(a, b, c, d) RIL_onUnsolicitedResponse((a), (b), (c))
#endif

static UserCallbackInfo * internalRequestTimedCallback
    (RIL_TimedCallback callback, void *param,
        const struct timeval *relativeTime);

/** Index == requestNumber */
static CommandInfo s_commands[] = {
#include "ril_commands.h"
};

static UnsolResponseInfo s_unsolResponses[] = {
#include "ril_unsol_commands.h"
};

char * RIL_getServiceName() {
    return ril_service_name;
}

RequestInfo *
addRequestToList(int serial, int slotId, int request) {
    RequestInfo *pRI;
    int ret;
    RIL_SOCKET_ID socket_id = (RIL_SOCKET_ID) slotId;
    /* Hook for current context */
    /* pendingRequestsMutextHook refer to &s_pendingRequestsMutex */
    pthread_mutex_t* pendingRequestsMutexHook = &s_pendingRequestsMutex;
    /* pendingRequestsHook refer to &s_pendingRequests */
    RequestInfo**    pendingRequestsHook = &s_pendingRequests;

#if (SIM_COUNT >= 2)
    if (socket_id == RIL_SOCKET_2) {
        pendingRequestsMutexHook = &s_pendingRequestsMutex_socket2;
        pendingRequestsHook = &s_pendingRequests_socket2;
    }
#if (SIM_COUNT >= 3)
    else if (socket_id == RIL_SOCKET_3) {
        pendingRequestsMutexHook = &s_pendingRequestsMutex_socket3;
        pendingRequestsHook = &s_pendingRequests_socket3;
    }
#endif
#if (SIM_COUNT >= 4)
    else if (socket_id == RIL_SOCKET_4) {
        pendingRequestsMutexHook = &s_pendingRequestsMutex_socket4;
        pendingRequestsHook = &s_pendingRequests_socket4;
    }
#endif
#endif

    pRI = (RequestInfo *)calloc(1, sizeof(RequestInfo));
    if (pRI == NULL) {
        RLOGE("Memory allocation failed for request %s", requestToString(request));
        return NULL;
    }

    pRI->token = serial;
    pRI->pCI = &(s_commands[request]);
    pRI->socket_id = socket_id;

    ret = pthread_mutex_lock(pendingRequestsMutexHook);
    assert (ret == 0);

    pRI->p_next = *pendingRequestsHook;
    *pendingRequestsHook = pRI;

    ret = pthread_mutex_unlock(pendingRequestsMutexHook);
    assert (ret == 0);

    return pRI;
}

static void triggerEvLoop() {
    int ret;
    if (!pthread_equal(pthread_self(), s_tid_dispatch)) {
        /* trigger event loop to wakeup. No reason to do this,
         * if we're in the event loop thread */
         do {
            ret = write (s_fdWakeupWrite, " ", 1);
         } while (ret < 0 && errno == EINTR);
    }
}

static void rilEventAddWakeup(struct ril_event *ev) {
    ril_event_add(ev);
    triggerEvLoop();
}

/**
 * A write on the wakeup fd is done just to pop us out of select()
 * We empty the buffer here and then ril_event will reset the timers on the
 * way back down
 */
static void processWakeupCallback(int fd, short flags, void *param) {
    char buff[16];
    int ret;

    RLOGV("processWakeupCallback");

    /* empty our wakeup socket out */
    do {
        ret = read(s_fdWakeupRead, &buff, sizeof(buff));
    } while (ret > 0 || (ret < 0 && errno == EINTR));
}

static void resendLastNITZTimeData(RIL_SOCKET_ID socket_id) {
    if (s_lastNITZTimeData != NULL) {
        int responseType = (s_callbacks.version >= 13)
                           ? RESPONSE_UNSOLICITED_ACK_EXP
                           : RESPONSE_UNSOLICITED;
        // acquire read lock for the service before calling nitzTimeReceivedInd() since it reads
        // nitzTimeReceived in ril_service
        pthread_rwlock_t *radioServiceRwlockPtr = radio_1_5::getRadioServiceRwlock(
                (int) socket_id);
        int rwlockRet = pthread_rwlock_rdlock(radioServiceRwlockPtr);
        assert(rwlockRet == 0);

        int ret = radio_1_5::nitzTimeReceivedInd(
            (int)socket_id, responseType, 0,
            RIL_E_SUCCESS, s_lastNITZTimeData, s_lastNITZTimeDataSize);
        if (ret == 0) {
            free(s_lastNITZTimeData);
            s_lastNITZTimeData = NULL;
        }

        rwlockRet = pthread_rwlock_unlock(radioServiceRwlockPtr);
        assert(rwlockRet == 0);
    }
}

void onNewCommandConnect(RIL_SOCKET_ID socket_id) {
    // Inform we are connected and the ril version
    int rilVer = s_callbacks.version;
    RIL_UNSOL_RESPONSE(RIL_UNSOL_RIL_CONNECTED,
                                    &rilVer, sizeof(rilVer), socket_id);

    // implicit radio state changed
    RIL_UNSOL_RESPONSE(RIL_UNSOL_RESPONSE_RADIO_STATE_CHANGED,
                                    NULL, 0, socket_id);

    // Send last NITZ time data, in case it was missed
    if (s_lastNITZTimeData != NULL) {
        resendLastNITZTimeData(socket_id);
    }

    // Get version string
    if (s_callbacks.getVersion != NULL) {
        const char *version;
        version = s_callbacks.getVersion();
        RLOGI("RIL Daemon version: %s\n", version);

        property_set(PROPERTY_RIL_IMPL, version);
    } else {
        RLOGI("RIL Daemon version: unavailable\n");
        property_set(PROPERTY_RIL_IMPL, "unavailable");
    }

}

static void userTimerCallback (int fd, short flags, void *param) {
    UserCallbackInfo *p_info;

    p_info = (UserCallbackInfo *)param;

    p_info->p_callback(p_info->userParam);


    // FIXME generalize this...there should be a cancel mechanism
    if (s_last_wake_timeout_info != NULL && s_last_wake_timeout_info == p_info) {
        s_last_wake_timeout_info = NULL;
    }

    free(p_info);
}


static void *
eventLoop(void *param) {
    int ret;
    int filedes[2];

    ril_event_init();

    pthread_mutex_lock(&s_startupMutex);

    s_started = 1;
    pthread_cond_broadcast(&s_startupCond);

    pthread_mutex_unlock(&s_startupMutex);

    ret = pipe(filedes);

    if (ret < 0) {
        RLOGE("Error in pipe() errno:%d", errno);
        return NULL;
    }

    s_fdWakeupRead = filedes[0];
    s_fdWakeupWrite = filedes[1];

    fcntl(s_fdWakeupRead, F_SETFL, O_NONBLOCK);

    ril_event_set (&s_wakeupfd_event, s_fdWakeupRead, true,
                processWakeupCallback, NULL);

    rilEventAddWakeup (&s_wakeupfd_event);

    // Only returns on error
    ril_event_loop();
    RLOGE ("error in event_loop_base errno:%d", errno);
    // kill self to restart on error
    kill(0, SIGKILL);

    return NULL;
}

extern "C" void
RIL_startEventLoop(void) {
    /* spin up eventLoop thread and wait for it to get started */
    s_started = 0;
    pthread_mutex_lock(&s_startupMutex);

    pthread_attr_t attr;
    pthread_attr_init(&attr);
    pthread_attr_setdetachstate(&attr, PTHREAD_CREATE_DETACHED);

    int result = pthread_create(&s_tid_dispatch, &attr, eventLoop, NULL);
    if (result != 0) {
        RLOGE("Failed to create dispatch thread: %s", strerror(result));
        goto done;
    }

    while (s_started == 0) {
        pthread_cond_wait(&s_startupCond, &s_startupMutex);
    }

done:
    pthread_mutex_unlock(&s_startupMutex);
}

// Used for testing purpose only.
extern "C" void RIL_setcallbacks (const RIL_RadioFunctions *callbacks) {
    memcpy(&s_callbacks, callbacks, sizeof (RIL_RadioFunctions));
}

extern "C" void
RIL_register (const RIL_RadioFunctions *callbacks) {
    RLOGI("SIM_COUNT: %d", SIM_COUNT);

    if (callbacks == NULL) {
        RLOGE("RIL_register: RIL_RadioFunctions * null");
        return;
    }
    if (callbacks->version < RIL_VERSION_MIN) {
        RLOGE("RIL_register: version %d is to old, min version is %d",
             callbacks->version, RIL_VERSION_MIN);
        return;
    }

    RLOGD("RIL_register: Vsoc RIL version %d", callbacks->version);

    if (s_registerCalled > 0) {
        RLOGE("RIL_register has been called more than once. "
                "Subsequent call ignored");
        return;
    }

    memcpy(&s_callbacks, callbacks, sizeof (RIL_RadioFunctions));

    s_registerCalled = 1;

    RLOGI("s_registerCalled flag set, %d", s_started);
    // Little self-check

    for (int i = 0; i < (int)NUM_ELEMS(s_commands); i++) {
        assert(i == s_commands[i].requestNumber);
    }

    for (int i = 0; i < (int)NUM_ELEMS(s_unsolResponses); i++) {
        assert(i + RIL_UNSOL_RESPONSE_BASE
                == s_unsolResponses[i].requestNumber);
    }

    radio_1_5::registerService(&s_callbacks, s_commands);
    RLOGI("RILHIDL called registerService");

}

extern "C" void
RIL_register_socket (const RIL_RadioFunctions *(*Init)(const struct RIL_Env *, int, char **),
        RIL_SOCKET_TYPE socketType, int argc, char **argv) {

    const RIL_RadioFunctions* UimFuncs = NULL;

    if(Init) {
        UimFuncs = Init(&RilSapSocket::uimRilEnv, argc, argv);

        switch(socketType) {
            case RIL_SAP_SOCKET:
                RilSapSocket::initSapSocket(RIL1_SERVICE_NAME, UimFuncs);

#if (SIM_COUNT >= 2)
                RilSapSocket::initSapSocket(RIL2_SERVICE_NAME, UimFuncs);
#endif

#if (SIM_COUNT >= 3)
                RilSapSocket::initSapSocket(RIL3_SERVICE_NAME, UimFuncs);
#endif

#if (SIM_COUNT >= 4)
                RilSapSocket::initSapSocket(RIL4_SERVICE_NAME, UimFuncs);
#endif
                break;
            default:;
        }

        RLOGI("RIL_register_socket: calling registerService");
        sap::registerService(UimFuncs);
    }
}

// Check and remove RequestInfo if its a response and not just ack sent back
static int
checkAndDequeueRequestInfoIfAck(struct RequestInfo *pRI, bool isAck) {
    int ret = 0;
    /* Hook for current context
       pendingRequestsMutextHook refer to &s_pendingRequestsMutex */
    pthread_mutex_t* pendingRequestsMutexHook = &s_pendingRequestsMutex;
    /* pendingRequestsHook refer to &s_pendingRequests */
    RequestInfo ** pendingRequestsHook = &s_pendingRequests;

    if (pRI == NULL) {
        return 0;
    }

#if (SIM_COUNT >= 2)
    if (pRI->socket_id == RIL_SOCKET_2) {
        pendingRequestsMutexHook = &s_pendingRequestsMutex_socket2;
        pendingRequestsHook = &s_pendingRequests_socket2;
    }
#if (SIM_COUNT >= 3)
        if (pRI->socket_id == RIL_SOCKET_3) {
            pendingRequestsMutexHook = &s_pendingRequestsMutex_socket3;
            pendingRequestsHook = &s_pendingRequests_socket3;
        }
#endif
#if (SIM_COUNT >= 4)
    if (pRI->socket_id == RIL_SOCKET_4) {
        pendingRequestsMutexHook = &s_pendingRequestsMutex_socket4;
        pendingRequestsHook = &s_pendingRequests_socket4;
    }
#endif
#endif
    pthread_mutex_lock(pendingRequestsMutexHook);

    for(RequestInfo **ppCur = pendingRequestsHook
        ; *ppCur != NULL
        ; ppCur = &((*ppCur)->p_next)
    ) {
        if (pRI == *ppCur) {
            ret = 1;
            if (isAck) { // Async ack
                if (pRI->wasAckSent == 1) {
                    RLOGD("Ack was already sent for %s", requestToString(pRI->pCI->requestNumber));
                } else {
                    pRI->wasAckSent = 1;
                }
            } else {
                *ppCur = (*ppCur)->p_next;
            }
            break;
        }
    }

    pthread_mutex_unlock(pendingRequestsMutexHook);

    return ret;
}

extern "C" void
RIL_onRequestAck(RIL_Token t) {
    RequestInfo *pRI;

    RIL_SOCKET_ID socket_id = RIL_SOCKET_1;

    pRI = (RequestInfo *)t;

    if (!checkAndDequeueRequestInfoIfAck(pRI, true)) {
        RLOGE ("RIL_onRequestAck: invalid RIL_Token");
        return;
    }

    socket_id = pRI->socket_id;

#if VDBG
    RLOGD("Request Ack, %s", rilSocketIdToString(socket_id));
#endif

    appendPrintBuf("Ack [%04d]< %s", pRI->token, requestToString(pRI->pCI->requestNumber));

    if (pRI->cancelled == 0) {
        pthread_rwlock_t *radioServiceRwlockPtr = radio_1_5::getRadioServiceRwlock(
                (int) socket_id);
        int rwlockRet = pthread_rwlock_rdlock(radioServiceRwlockPtr);
        assert(rwlockRet == 0);

        radio_1_5::acknowledgeRequest((int) socket_id, pRI->token);

        rwlockRet = pthread_rwlock_unlock(radioServiceRwlockPtr);
        assert(rwlockRet == 0);
    }
}
extern "C" void
RIL_onRequestComplete(RIL_Token t, RIL_Errno e, void *response, size_t responselen) {
    RequestInfo *pRI;
    int ret;
    RIL_SOCKET_ID socket_id = RIL_SOCKET_1;

    pRI = (RequestInfo *)t;

    if (!checkAndDequeueRequestInfoIfAck(pRI, false)) {
        RLOGE ("RIL_onRequestComplete: invalid RIL_Token");
        return;
    }

    socket_id = pRI->socket_id;

#if VDBG
    RLOGD("RequestComplete, %s", rilSocketIdToString(socket_id));
#endif

    if (pRI->local > 0) {
        // Locally issued command...void only!
        // response does not go back up the command socket
        RLOGD("C[locl]< %s", requestToString(pRI->pCI->requestNumber));

        free(pRI);
        return;
    }

    appendPrintBuf("[%04d]< %s",
        pRI->token, requestToString(pRI->pCI->requestNumber));

    if (pRI->cancelled == 0) {
        int responseType;
        if (s_callbacks.version >= 13 && pRI->wasAckSent == 1) {
            // If ack was already sent, then this call is an asynchronous response. So we need to
            // send id indicating that we expect an ack from RIL.java as we acquire wakelock here.
            responseType = RESPONSE_SOLICITED_ACK_EXP;
            grabPartialWakeLock();
        } else {
            responseType = RESPONSE_SOLICITED;
        }

        // there is a response payload, no matter success or not.
#if VDBG
        RLOGE ("Calling responseFunction() for token %d", pRI->token);
#endif

        pthread_rwlock_t *radioServiceRwlockPtr = radio_1_5::getRadioServiceRwlock((int) socket_id);
        int rwlockRet = pthread_rwlock_rdlock(radioServiceRwlockPtr);
        assert(rwlockRet == 0);

        ret = pRI->pCI->responseFunction((int) socket_id,
                responseType, pRI->token, e, response, responselen);

        rwlockRet = pthread_rwlock_unlock(radioServiceRwlockPtr);
        assert(rwlockRet == 0);
    }
    free(pRI);
}

static void
grabPartialWakeLock() {
    if (s_callbacks.version >= 13) {
        int ret;
        ret = pthread_mutex_lock(&s_wakeLockCountMutex);
        assert(ret == 0);
        acquire_wake_lock(PARTIAL_WAKE_LOCK, ANDROID_WAKE_LOCK_NAME);

        UserCallbackInfo *p_info =
                internalRequestTimedCallback(wakeTimeoutCallback, NULL, &TIMEVAL_WAKE_TIMEOUT);
        if (p_info == NULL) {
            release_wake_lock(ANDROID_WAKE_LOCK_NAME);
        } else {
            s_wakelock_count++;
            if (s_last_wake_timeout_info != NULL) {
                s_last_wake_timeout_info->userParam = (void *)1;
            }
            s_last_wake_timeout_info = p_info;
        }
        ret = pthread_mutex_unlock(&s_wakeLockCountMutex);
        assert(ret == 0);
    } else {
        acquire_wake_lock(PARTIAL_WAKE_LOCK, ANDROID_WAKE_LOCK_NAME);
    }
}

void
releaseWakeLock() {
    if (s_callbacks.version >= 13) {
        int ret;
        ret = pthread_mutex_lock(&s_wakeLockCountMutex);
        assert(ret == 0);

        if (s_wakelock_count > 1) {
            s_wakelock_count--;
        } else {
            s_wakelock_count = 0;
            release_wake_lock(ANDROID_WAKE_LOCK_NAME);
            if (s_last_wake_timeout_info != NULL) {
                s_last_wake_timeout_info->userParam = (void *)1;
            }
        }

        ret = pthread_mutex_unlock(&s_wakeLockCountMutex);
        assert(ret == 0);
    } else {
        release_wake_lock(ANDROID_WAKE_LOCK_NAME);
    }
}

/**
 * Timer callback to put us back to sleep before the default timeout
 */
static void
wakeTimeoutCallback (void *param) {
    // We're using "param != NULL" as a cancellation mechanism
    if (s_callbacks.version >= 13) {
        if (param == NULL) {
            int ret;
            ret = pthread_mutex_lock(&s_wakeLockCountMutex);
            assert(ret == 0);
            s_wakelock_count = 0;
            release_wake_lock(ANDROID_WAKE_LOCK_NAME);
            ret = pthread_mutex_unlock(&s_wakeLockCountMutex);
            assert(ret == 0);
        }
    } else {
        if (param == NULL) {
            releaseWakeLock();
        }
    }
}

#if defined(ANDROID_MULTI_SIM)
extern "C"
void RIL_onUnsolicitedResponse(int unsolResponse, const void *data,
                                size_t datalen, RIL_SOCKET_ID socket_id)
#else
extern "C"
void RIL_onUnsolicitedResponse(int unsolResponse, const void *data,
                                size_t datalen)
#endif
{
    int unsolResponseIndex;
    int ret;
    bool shouldScheduleTimeout = false;
    RIL_SOCKET_ID soc_id = RIL_SOCKET_1;

#if defined(ANDROID_MULTI_SIM)
    soc_id = socket_id;
#endif


    if (s_registerCalled == 0) {
        // Ignore RIL_onUnsolicitedResponse before RIL_register
        RLOGW("RIL_onUnsolicitedResponse called before RIL_register");
        return;
    }

    unsolResponseIndex = unsolResponse - RIL_UNSOL_RESPONSE_BASE;

    if ((unsolResponseIndex < 0)
        || (unsolResponseIndex >= (int32_t)NUM_ELEMS(s_unsolResponses))) {
        RLOGE("unsupported unsolicited response code %d", unsolResponse);
        return;
    }

    // Grab a wake lock if needed for this reponse,
    // as we exit we'll either release it immediately
    // or set a timer to release it later.
    switch (s_unsolResponses[unsolResponseIndex].wakeType) {
        case WAKE_PARTIAL:
            grabPartialWakeLock();
            shouldScheduleTimeout = true;
        break;

        case DONT_WAKE:
        default:
            // No wake lock is grabed so don't set timeout
            shouldScheduleTimeout = false;
            break;
    }

    appendPrintBuf("[UNSL]< %s", requestToString(unsolResponse));

    int responseType;
    if (s_callbacks.version >= 13
                && s_unsolResponses[unsolResponseIndex].wakeType == WAKE_PARTIAL) {
        responseType = RESPONSE_UNSOLICITED_ACK_EXP;
    } else {
        responseType = RESPONSE_UNSOLICITED;
    }

    pthread_rwlock_t *radioServiceRwlockPtr = radio_1_5::getRadioServiceRwlock((int) soc_id);
    int rwlockRet;

    if (unsolResponse == RIL_UNSOL_NITZ_TIME_RECEIVED) {
        // get a write lock in caes of NITZ since setNitzTimeReceived() is called
        rwlockRet = pthread_rwlock_wrlock(radioServiceRwlockPtr);
        assert(rwlockRet == 0);
        radio_1_5::setNitzTimeReceived((int) soc_id, android::elapsedRealtime());
    } else {
        rwlockRet = pthread_rwlock_rdlock(radioServiceRwlockPtr);
        assert(rwlockRet == 0);
    }

    if (s_unsolResponses[unsolResponseIndex].responseFunction) {
        RLOGD("calling UNSOLICITED responseFunction for index %d", unsolResponseIndex);
        ret = s_unsolResponses[unsolResponseIndex].responseFunction(
                (int) soc_id, responseType, 0, RIL_E_SUCCESS, const_cast<void*>(data),
                datalen);
    } else {
        RLOGW("No call responseFunction defined for UNSOLICITED");
    }

    rwlockRet = pthread_rwlock_unlock(radioServiceRwlockPtr);
    assert(rwlockRet == 0);

    if (s_callbacks.version < 13) {
        if (shouldScheduleTimeout) {
            UserCallbackInfo *p_info = internalRequestTimedCallback(wakeTimeoutCallback, NULL,
                    &TIMEVAL_WAKE_TIMEOUT);

            if (p_info == NULL) {
                goto error_exit;
            } else {
                // Cancel the previous request
                if (s_last_wake_timeout_info != NULL) {
                    s_last_wake_timeout_info->userParam = (void *)1;
                }
                s_last_wake_timeout_info = p_info;
            }
        }
    }

#if VDBG
    RLOGI("%s UNSOLICITED: %s length:%zu", rilSocketIdToString(soc_id),
            requestToString(unsolResponse), datalen);
#endif

    if (ret != 0 && unsolResponse == RIL_UNSOL_NITZ_TIME_RECEIVED) {
        // Unfortunately, NITZ time is not poll/update like everything
        // else in the system. So, if the upstream client isn't connected,
        // keep a copy of the last NITZ response (with receive time noted
        // above) around so we can deliver it when it is connected

        if (s_lastNITZTimeData != NULL) {
            free(s_lastNITZTimeData);
            s_lastNITZTimeData = NULL;
        }

        s_lastNITZTimeData = calloc(datalen, 1);
        if (s_lastNITZTimeData == NULL) {
            RLOGE("Memory allocation failed in RIL_onUnsolicitedResponse");
            goto error_exit;
        }
        s_lastNITZTimeDataSize = datalen;
        memcpy(s_lastNITZTimeData, data, datalen);
    }

    // Normal exit
    return;

error_exit:
    if (shouldScheduleTimeout) {
        releaseWakeLock();
    }
}

/** FIXME generalize this if you track UserCAllbackInfo, clear it
    when the callback occurs
*/
static UserCallbackInfo *
internalRequestTimedCallback (RIL_TimedCallback callback, void *param,
                                const struct timeval *relativeTime)
{
    struct timeval myRelativeTime;
    UserCallbackInfo *p_info;

    p_info = (UserCallbackInfo *) calloc(1, sizeof(UserCallbackInfo));
    if (p_info == NULL) {
        RLOGE("Memory allocation failed in internalRequestTimedCallback");
        return p_info;

    }

    p_info->p_callback = callback;
    p_info->userParam = param;

    if (relativeTime == NULL) {
        /* treat null parameter as a 0 relative time */
        memset (&myRelativeTime, 0, sizeof(myRelativeTime));
    } else {
        /* FIXME I think event_add's tv param is really const anyway */
        memcpy (&myRelativeTime, relativeTime, sizeof(myRelativeTime));
    }

    ril_event_set(&(p_info->event), -1, false, userTimerCallback, p_info);

    ril_timer_add(&(p_info->event), &myRelativeTime);

    triggerEvLoop();
    return p_info;
}


extern "C" void
RIL_requestTimedCallback (RIL_TimedCallback callback, void *param,
                                const struct timeval *relativeTime) {
    internalRequestTimedCallback (callback, param, relativeTime);
}

const char *
failCauseToString(RIL_Errno e) {
    switch(e) {
        case RIL_E_SUCCESS: return "E_SUCCESS";
        case RIL_E_RADIO_NOT_AVAILABLE: return "E_RADIO_NOT_AVAILABLE";
        case RIL_E_GENERIC_FAILURE: return "E_GENERIC_FAILURE";
        case RIL_E_PASSWORD_INCORRECT: return "E_PASSWORD_INCORRECT";
        case RIL_E_SIM_PIN2: return "E_SIM_PIN2";
        case RIL_E_SIM_PUK2: return "E_SIM_PUK2";
        case RIL_E_REQUEST_NOT_SUPPORTED: return "E_REQUEST_NOT_SUPPORTED";
        case RIL_E_CANCELLED: return "E_CANCELLED";
        case RIL_E_OP_NOT_ALLOWED_DURING_VOICE_CALL: return "E_OP_NOT_ALLOWED_DURING_VOICE_CALL";
        case RIL_E_OP_NOT_ALLOWED_BEFORE_REG_TO_NW: return "E_OP_NOT_ALLOWED_BEFORE_REG_TO_NW";
        case RIL_E_SMS_SEND_FAIL_RETRY: return "E_SMS_SEND_FAIL_RETRY";
        case RIL_E_SIM_ABSENT:return "E_SIM_ABSENT";
        case RIL_E_ILLEGAL_SIM_OR_ME:return "E_ILLEGAL_SIM_OR_ME";
#ifdef FEATURE_MULTIMODE_ANDROID
        case RIL_E_SUBSCRIPTION_NOT_AVAILABLE:return "E_SUBSCRIPTION_NOT_AVAILABLE";
        case RIL_E_MODE_NOT_SUPPORTED:return "E_MODE_NOT_SUPPORTED";
#endif
        case RIL_E_FDN_CHECK_FAILURE: return "E_FDN_CHECK_FAILURE";
        case RIL_E_MISSING_RESOURCE: return "E_MISSING_RESOURCE";
        case RIL_E_NO_SUCH_ELEMENT: return "E_NO_SUCH_ELEMENT";
        case RIL_E_DIAL_MODIFIED_TO_USSD: return "E_DIAL_MODIFIED_TO_USSD";
        case RIL_E_DIAL_MODIFIED_TO_SS: return "E_DIAL_MODIFIED_TO_SS";
        case RIL_E_DIAL_MODIFIED_TO_DIAL: return "E_DIAL_MODIFIED_TO_DIAL";
        case RIL_E_USSD_MODIFIED_TO_DIAL: return "E_USSD_MODIFIED_TO_DIAL";
        case RIL_E_USSD_MODIFIED_TO_SS: return "E_USSD_MODIFIED_TO_SS";
        case RIL_E_USSD_MODIFIED_TO_USSD: return "E_USSD_MODIFIED_TO_USSD";
        case RIL_E_SS_MODIFIED_TO_DIAL: return "E_SS_MODIFIED_TO_DIAL";
        case RIL_E_SS_MODIFIED_TO_USSD: return "E_SS_MODIFIED_TO_USSD";
        case RIL_E_SUBSCRIPTION_NOT_SUPPORTED: return "E_SUBSCRIPTION_NOT_SUPPORTED";
        case RIL_E_SS_MODIFIED_TO_SS: return "E_SS_MODIFIED_TO_SS";
        case RIL_E_LCE_NOT_SUPPORTED: return "E_LCE_NOT_SUPPORTED";
        case RIL_E_NO_MEMORY: return "E_NO_MEMORY";
        case RIL_E_INTERNAL_ERR: return "E_INTERNAL_ERR";
        case RIL_E_SYSTEM_ERR: return "E_SYSTEM_ERR";
        case RIL_E_MODEM_ERR: return "E_MODEM_ERR";
        case RIL_E_INVALID_STATE: return "E_INVALID_STATE";
        case RIL_E_NO_RESOURCES: return "E_NO_RESOURCES";
        case RIL_E_SIM_ERR: return "E_SIM_ERR";
        case RIL_E_INVALID_ARGUMENTS: return "E_INVALID_ARGUMENTS";
        case RIL_E_INVALID_SIM_STATE: return "E_INVALID_SIM_STATE";
        case RIL_E_INVALID_MODEM_STATE: return "E_INVALID_MODEM_STATE";
        case RIL_E_INVALID_CALL_ID: return "E_INVALID_CALL_ID";
        case RIL_E_NO_SMS_TO_ACK: return "E_NO_SMS_TO_ACK";
        case RIL_E_NETWORK_ERR: return "E_NETWORK_ERR";
        case RIL_E_REQUEST_RATE_LIMITED: return "E_REQUEST_RATE_LIMITED";
        case RIL_E_SIM_BUSY: return "E_SIM_BUSY";
        case RIL_E_SIM_FULL: return "E_SIM_FULL";
        case RIL_E_NETWORK_REJECT: return "E_NETWORK_REJECT";
        case RIL_E_OPERATION_NOT_ALLOWED: return "E_OPERATION_NOT_ALLOWED";
        case RIL_E_EMPTY_RECORD: return "E_EMPTY_RECORD";
        case RIL_E_INVALID_SMS_FORMAT: return "E_INVALID_SMS_FORMAT";
        case RIL_E_ENCODING_ERR: return "E_ENCODING_ERR";
        case RIL_E_INVALID_SMSC_ADDRESS: return "E_INVALID_SMSC_ADDRESS";
        case RIL_E_NO_SUCH_ENTRY: return "E_NO_SUCH_ENTRY";
        case RIL_E_NETWORK_NOT_READY: return "E_NETWORK_NOT_READY";
        case RIL_E_NOT_PROVISIONED: return "E_NOT_PROVISIONED";
        case RIL_E_NO_SUBSCRIPTION: return "E_NO_SUBSCRIPTION";
        case RIL_E_NO_NETWORK_FOUND: return "E_NO_NETWORK_FOUND";
        case RIL_E_DEVICE_IN_USE: return "E_DEVICE_IN_USE";
        case RIL_E_ABORTED: return "E_ABORTED";
        case RIL_E_INVALID_RESPONSE: return "INVALID_RESPONSE";
        case RIL_E_OEM_ERROR_1: return "E_OEM_ERROR_1";
        case RIL_E_OEM_ERROR_2: return "E_OEM_ERROR_2";
        case RIL_E_OEM_ERROR_3: return "E_OEM_ERROR_3";
        case RIL_E_OEM_ERROR_4: return "E_OEM_ERROR_4";
        case RIL_E_OEM_ERROR_5: return "E_OEM_ERROR_5";
        case RIL_E_OEM_ERROR_6: return "E_OEM_ERROR_6";
        case RIL_E_OEM_ERROR_7: return "E_OEM_ERROR_7";
        case RIL_E_OEM_ERROR_8: return "E_OEM_ERROR_8";
        case RIL_E_OEM_ERROR_9: return "E_OEM_ERROR_9";
        case RIL_E_OEM_ERROR_10: return "E_OEM_ERROR_10";
        case RIL_E_OEM_ERROR_11: return "E_OEM_ERROR_11";
        case RIL_E_OEM_ERROR_12: return "E_OEM_ERROR_12";
        case RIL_E_OEM_ERROR_13: return "E_OEM_ERROR_13";
        case RIL_E_OEM_ERROR_14: return "E_OEM_ERROR_14";
        case RIL_E_OEM_ERROR_15: return "E_OEM_ERROR_15";
        case RIL_E_OEM_ERROR_16: return "E_OEM_ERROR_16";
        case RIL_E_OEM_ERROR_17: return "E_OEM_ERROR_17";
        case RIL_E_OEM_ERROR_18: return "E_OEM_ERROR_18";
        case RIL_E_OEM_ERROR_19: return "E_OEM_ERROR_19";
        case RIL_E_OEM_ERROR_20: return "E_OEM_ERROR_20";
        case RIL_E_OEM_ERROR_21: return "E_OEM_ERROR_21";
        case RIL_E_OEM_ERROR_22: return "E_OEM_ERROR_22";
        case RIL_E_OEM_ERROR_23: return "E_OEM_ERROR_23";
        case RIL_E_OEM_ERROR_24: return "E_OEM_ERROR_24";
        case RIL_E_OEM_ERROR_25: return "E_OEM_ERROR_25";
        default: return "<unknown error>";
    }
}

const char *
radioStateToString(RIL_RadioState s) {
    switch(s) {
        case RADIO_STATE_OFF: return "RADIO_OFF";
        case RADIO_STATE_UNAVAILABLE: return "RADIO_UNAVAILABLE";
        case RADIO_STATE_ON:return"RADIO_ON";
        default: return "<unknown state>";
    }
}

const char *
callStateToString(RIL_CallState s) {
    switch(s) {
        case RIL_CALL_ACTIVE : return "ACTIVE";
        case RIL_CALL_HOLDING: return "HOLDING";
        case RIL_CALL_DIALING: return "DIALING";
        case RIL_CALL_ALERTING: return "ALERTING";
        case RIL_CALL_INCOMING: return "INCOMING";
        case RIL_CALL_WAITING: return "WAITING";
        default: return "<unknown state>";
    }
}

const char *
requestToString(int request) {
/*
 cat guest/hals/ril/libril/ril_commands.h \
 | egrep "^ *{RIL_" \
 | sed -re 's/\{RIL_([^,]+),[^,]+,([^}]+).+/case RIL_\1: return "\1";/'


 cat guest/hals/ril/libril/ril_unsol_commands.h \
 | egrep "^ *{RIL_" \
 | sed -re 's/\{RIL_([^,]+),([^}]+).+/case RIL_\1: return "\1";/'

*/
    switch(request) {
        case RIL_REQUEST_GET_SIM_STATUS: return "GET_SIM_STATUS";
        case RIL_REQUEST_ENTER_SIM_PIN: return "ENTER_SIM_PIN";
        case RIL_REQUEST_ENTER_SIM_PUK: return "ENTER_SIM_PUK";
        case RIL_REQUEST_ENTER_SIM_PIN2: return "ENTER_SIM_PIN2";
        case RIL_REQUEST_ENTER_SIM_PUK2: return "ENTER_SIM_PUK2";
        case RIL_REQUEST_CHANGE_SIM_PIN: return "CHANGE_SIM_PIN";
        case RIL_REQUEST_CHANGE_SIM_PIN2: return "CHANGE_SIM_PIN2";
        case RIL_REQUEST_ENTER_NETWORK_DEPERSONALIZATION: return "ENTER_NETWORK_DEPERSONALIZATION";
        case RIL_REQUEST_GET_CURRENT_CALLS: return "GET_CURRENT_CALLS";
        case RIL_REQUEST_DIAL: return "DIAL";
        case RIL_REQUEST_GET_IMSI: return "GET_IMSI";
        case RIL_REQUEST_HANGUP: return "HANGUP";
        case RIL_REQUEST_HANGUP_WAITING_OR_BACKGROUND: return "HANGUP_WAITING_OR_BACKGROUND";
        case RIL_REQUEST_HANGUP_FOREGROUND_RESUME_BACKGROUND: return "HANGUP_FOREGROUND_RESUME_BACKGROUND";
        case RIL_REQUEST_SWITCH_WAITING_OR_HOLDING_AND_ACTIVE: return "SWITCH_WAITING_OR_HOLDING_AND_ACTIVE";
        case RIL_REQUEST_CONFERENCE: return "CONFERENCE";
        case RIL_REQUEST_UDUB: return "UDUB";
        case RIL_REQUEST_LAST_CALL_FAIL_CAUSE: return "LAST_CALL_FAIL_CAUSE";
        case RIL_REQUEST_SIGNAL_STRENGTH: return "SIGNAL_STRENGTH";
        case RIL_REQUEST_VOICE_REGISTRATION_STATE: return "VOICE_REGISTRATION_STATE";
        case RIL_REQUEST_DATA_REGISTRATION_STATE: return "DATA_REGISTRATION_STATE";
        case RIL_REQUEST_OPERATOR: return "OPERATOR";
        case RIL_REQUEST_RADIO_POWER: return "RADIO_POWER";
        case RIL_REQUEST_DTMF: return "DTMF";
        case RIL_REQUEST_SEND_SMS: return "SEND_SMS";
        case RIL_REQUEST_SEND_SMS_EXPECT_MORE: return "SEND_SMS_EXPECT_MORE";
        case RIL_REQUEST_SETUP_DATA_CALL: return "SETUP_DATA_CALL";
        case RIL_REQUEST_SIM_IO: return "SIM_IO";
        case RIL_REQUEST_SEND_USSD: return "SEND_USSD";
        case RIL_REQUEST_CANCEL_USSD: return "CANCEL_USSD";
        case RIL_REQUEST_GET_CLIR: return "GET_CLIR";
        case RIL_REQUEST_SET_CLIR: return "SET_CLIR";
        case RIL_REQUEST_QUERY_CALL_FORWARD_STATUS: return "QUERY_CALL_FORWARD_STATUS";
        case RIL_REQUEST_SET_CALL_FORWARD: return "SET_CALL_FORWARD";
        case RIL_REQUEST_QUERY_CALL_WAITING: return "QUERY_CALL_WAITING";
        case RIL_REQUEST_SET_CALL_WAITING: return "SET_CALL_WAITING";
        case RIL_REQUEST_SMS_ACKNOWLEDGE: return "SMS_ACKNOWLEDGE";
        case RIL_REQUEST_GET_IMEI: return "GET_IMEI";
        case RIL_REQUEST_GET_IMEISV: return "GET_IMEISV";
        case RIL_REQUEST_ANSWER: return "ANSWER";
        case RIL_REQUEST_DEACTIVATE_DATA_CALL: return "DEACTIVATE_DATA_CALL";
        case RIL_REQUEST_QUERY_FACILITY_LOCK: return "QUERY_FACILITY_LOCK";
        case RIL_REQUEST_SET_FACILITY_LOCK: return "SET_FACILITY_LOCK";
        case RIL_REQUEST_CHANGE_BARRING_PASSWORD: return "CHANGE_BARRING_PASSWORD";
        case RIL_REQUEST_QUERY_NETWORK_SELECTION_MODE: return "QUERY_NETWORK_SELECTION_MODE";
        case RIL_REQUEST_SET_SYSTEM_SELECTION_CHANNELS: return "RIL_REQUEST_SET_SYSTEM_SELECTION_CHANNELS";
        case RIL_REQUEST_SET_SYSTEM_SELECTION_CHANNELS_1_5: return "RIL_REQUEST_SET_SYSTEM_SELECTION_CHANNELS5";
        case RIL_REQUEST_START_NETWORK_SCAN: return "RIL_REQUEST_START_NETWORK_SCAN";
        case RIL_REQUEST_START_NETWORK_SCAN4: return "RIL_REQUEST_START_NETWORK_SCAN4";
        case RIL_REQUEST_START_NETWORK_SCAN_1_5: return "RIL_REQUEST_START_NETWORK_SCAN5";
        case RIL_REQUEST_SET_NETWORK_SELECTION_AUTOMATIC: return "SET_NETWORK_SELECTION_AUTOMATIC";
        case RIL_REQUEST_SET_NETWORK_SELECTION_MANUAL: return "SET_NETWORK_SELECTION_MANUAL";
        case RIL_REQUEST_QUERY_AVAILABLE_NETWORKS: return "QUERY_AVAILABLE_NETWORKS";
        case RIL_REQUEST_DTMF_START: return "DTMF_START";
        case RIL_REQUEST_DTMF_STOP: return "DTMF_STOP";
        case RIL_REQUEST_BASEBAND_VERSION: return "BASEBAND_VERSION";
        case RIL_REQUEST_SEPARATE_CONNECTION: return "SEPARATE_CONNECTION";
        case RIL_REQUEST_SET_MUTE: return "SET_MUTE";
        case RIL_REQUEST_GET_MUTE: return "GET_MUTE";
        case RIL_REQUEST_QUERY_CLIP: return "QUERY_CLIP";
        case RIL_REQUEST_LAST_DATA_CALL_FAIL_CAUSE: return "LAST_DATA_CALL_FAIL_CAUSE";
        case RIL_REQUEST_DATA_CALL_LIST: return "DATA_CALL_LIST";
        case RIL_REQUEST_RESET_RADIO: return "RESET_RADIO";
        case RIL_REQUEST_OEM_HOOK_RAW: return "OEM_HOOK_RAW";
        case RIL_REQUEST_OEM_HOOK_STRINGS: return "OEM_HOOK_STRINGS";
        case RIL_REQUEST_SCREEN_STATE: return "SCREEN_STATE";
        case RIL_REQUEST_SET_SUPP_SVC_NOTIFICATION: return "SET_SUPP_SVC_NOTIFICATION";
        case RIL_REQUEST_WRITE_SMS_TO_SIM: return "WRITE_SMS_TO_SIM";
        case RIL_REQUEST_DELETE_SMS_ON_SIM: return "DELETE_SMS_ON_SIM";
        case RIL_REQUEST_SET_BAND_MODE: return "SET_BAND_MODE";
        case RIL_REQUEST_QUERY_AVAILABLE_BAND_MODE: return "QUERY_AVAILABLE_BAND_MODE";
        case RIL_REQUEST_STK_GET_PROFILE: return "STK_GET_PROFILE";
        case RIL_REQUEST_STK_SET_PROFILE: return "STK_SET_PROFILE";
        case RIL_REQUEST_STK_SEND_ENVELOPE_COMMAND: return "STK_SEND_ENVELOPE_COMMAND";
        case RIL_REQUEST_STK_SEND_TERMINAL_RESPONSE: return "STK_SEND_TERMINAL_RESPONSE";
        case RIL_REQUEST_STK_HANDLE_CALL_SETUP_REQUESTED_FROM_SIM: return "STK_HANDLE_CALL_SETUP_REQUESTED_FROM_SIM";
        case RIL_REQUEST_EXPLICIT_CALL_TRANSFER: return "EXPLICIT_CALL_TRANSFER";
        case RIL_REQUEST_SET_PREFERRED_NETWORK_TYPE: return "SET_PREFERRED_NETWORK_TYPE";
        case RIL_REQUEST_GET_PREFERRED_NETWORK_TYPE: return "GET_PREFERRED_NETWORK_TYPE";
        case RIL_REQUEST_GET_NEIGHBORING_CELL_IDS: return "GET_NEIGHBORING_CELL_IDS";
        case RIL_REQUEST_SET_LOCATION_UPDATES: return "SET_LOCATION_UPDATES";
        case RIL_REQUEST_CDMA_SET_SUBSCRIPTION_SOURCE: return "CDMA_SET_SUBSCRIPTION_SOURCE";
        case RIL_REQUEST_CDMA_SET_ROAMING_PREFERENCE: return "CDMA_SET_ROAMING_PREFERENCE";
        case RIL_REQUEST_CDMA_QUERY_ROAMING_PREFERENCE: return "CDMA_QUERY_ROAMING_PREFERENCE";
        case RIL_REQUEST_SET_TTY_MODE: return "SET_TTY_MODE";
        case RIL_REQUEST_QUERY_TTY_MODE: return "QUERY_TTY_MODE";
        case RIL_REQUEST_CDMA_SET_PREFERRED_VOICE_PRIVACY_MODE: return "CDMA_SET_PREFERRED_VOICE_PRIVACY_MODE";
        case RIL_REQUEST_CDMA_QUERY_PREFERRED_VOICE_PRIVACY_MODE: return "CDMA_QUERY_PREFERRED_VOICE_PRIVACY_MODE";
        case RIL_REQUEST_CDMA_FLASH: return "CDMA_FLASH";
        case RIL_REQUEST_CDMA_BURST_DTMF: return "CDMA_BURST_DTMF";
        case RIL_REQUEST_CDMA_VALIDATE_AND_WRITE_AKEY: return "CDMA_VALIDATE_AND_WRITE_AKEY";
        case RIL_REQUEST_CDMA_SEND_SMS: return "CDMA_SEND_SMS";
        case RIL_REQUEST_CDMA_SMS_ACKNOWLEDGE: return "CDMA_SMS_ACKNOWLEDGE";
        case RIL_REQUEST_GSM_GET_BROADCAST_SMS_CONFIG: return "GSM_GET_BROADCAST_SMS_CONFIG";
        case RIL_REQUEST_GSM_SET_BROADCAST_SMS_CONFIG: return "GSM_SET_BROADCAST_SMS_CONFIG";
        case RIL_REQUEST_GSM_SMS_BROADCAST_ACTIVATION: return "GSM_SMS_BROADCAST_ACTIVATION";
        case RIL_REQUEST_CDMA_GET_BROADCAST_SMS_CONFIG: return "CDMA_GET_BROADCAST_SMS_CONFIG";
        case RIL_REQUEST_CDMA_SET_BROADCAST_SMS_CONFIG: return "CDMA_SET_BROADCAST_SMS_CONFIG";
        case RIL_REQUEST_CDMA_SMS_BROADCAST_ACTIVATION: return "CDMA_SMS_BROADCAST_ACTIVATION";
        case RIL_REQUEST_CDMA_SUBSCRIPTION: return "CDMA_SUBSCRIPTION";
        case RIL_REQUEST_CDMA_WRITE_SMS_TO_RUIM: return "CDMA_WRITE_SMS_TO_RUIM";
        case RIL_REQUEST_CDMA_DELETE_SMS_ON_RUIM: return "CDMA_DELETE_SMS_ON_RUIM";
        case RIL_REQUEST_DEVICE_IDENTITY: return "DEVICE_IDENTITY";
        case RIL_REQUEST_EXIT_EMERGENCY_CALLBACK_MODE: return "EXIT_EMERGENCY_CALLBACK_MODE";
        case RIL_REQUEST_GET_SMSC_ADDRESS: return "GET_SMSC_ADDRESS";
        case RIL_REQUEST_SET_SMSC_ADDRESS: return "SET_SMSC_ADDRESS";
        case RIL_REQUEST_REPORT_SMS_MEMORY_STATUS: return "REPORT_SMS_MEMORY_STATUS";
        case RIL_REQUEST_REPORT_STK_SERVICE_IS_RUNNING: return "REPORT_STK_SERVICE_IS_RUNNING";
        case RIL_REQUEST_CDMA_GET_SUBSCRIPTION_SOURCE: return "CDMA_GET_SUBSCRIPTION_SOURCE";
        case RIL_REQUEST_ISIM_AUTHENTICATION: return "ISIM_AUTHENTICATION";
        case RIL_REQUEST_ACKNOWLEDGE_INCOMING_GSM_SMS_WITH_PDU: return "ACKNOWLEDGE_INCOMING_GSM_SMS_WITH_PDU";
        case RIL_REQUEST_STK_SEND_ENVELOPE_WITH_STATUS: return "STK_SEND_ENVELOPE_WITH_STATUS";
        case RIL_REQUEST_VOICE_RADIO_TECH: return "VOICE_RADIO_TECH";
        case RIL_REQUEST_GET_CELL_INFO_LIST: return "GET_CELL_INFO_LIST";
        case RIL_REQUEST_SET_UNSOL_CELL_INFO_LIST_RATE: return "SET_UNSOL_CELL_INFO_LIST_RATE";
        case RIL_REQUEST_SET_INITIAL_ATTACH_APN: return "SET_INITIAL_ATTACH_APN";
        case RIL_REQUEST_IMS_REGISTRATION_STATE: return "IMS_REGISTRATION_STATE";
        case RIL_REQUEST_IMS_SEND_SMS: return "IMS_SEND_SMS";
        case RIL_REQUEST_SIM_TRANSMIT_APDU_BASIC: return "SIM_TRANSMIT_APDU_BASIC";
        case RIL_REQUEST_SIM_OPEN_CHANNEL: return "SIM_OPEN_CHANNEL";
        case RIL_REQUEST_SIM_CLOSE_CHANNEL: return "SIM_CLOSE_CHANNEL";
        case RIL_REQUEST_SIM_TRANSMIT_APDU_CHANNEL: return "SIM_TRANSMIT_APDU_CHANNEL";
        case RIL_REQUEST_NV_READ_ITEM: return "NV_READ_ITEM";
        case RIL_REQUEST_NV_WRITE_ITEM: return "NV_WRITE_ITEM";
        case RIL_REQUEST_NV_WRITE_CDMA_PRL: return "NV_WRITE_CDMA_PRL";
        case RIL_REQUEST_NV_RESET_CONFIG: return "NV_RESET_CONFIG";
        case RIL_REQUEST_SET_UICC_SUBSCRIPTION: return "SET_UICC_SUBSCRIPTION";
        case RIL_REQUEST_ALLOW_DATA: return "ALLOW_DATA";
        case RIL_REQUEST_GET_HARDWARE_CONFIG: return "GET_HARDWARE_CONFIG";
        case RIL_REQUEST_SIM_AUTHENTICATION: return "SIM_AUTHENTICATION";
        case RIL_REQUEST_GET_DC_RT_INFO: return "GET_DC_RT_INFO";
        case RIL_REQUEST_SET_DC_RT_INFO_RATE: return "SET_DC_RT_INFO_RATE";
        case RIL_REQUEST_SET_DATA_PROFILE: return "SET_DATA_PROFILE";
        case RIL_REQUEST_SHUTDOWN: return "SHUTDOWN";
        case RIL_REQUEST_GET_RADIO_CAPABILITY: return "GET_RADIO_CAPABILITY";
        case RIL_REQUEST_SET_RADIO_CAPABILITY: return "SET_RADIO_CAPABILITY";
        case RIL_REQUEST_START_LCE: return "START_LCE";
        case RIL_REQUEST_STOP_LCE: return "STOP_LCE";
        case RIL_REQUEST_PULL_LCEDATA: return "PULL_LCEDATA";
        case RIL_REQUEST_GET_ACTIVITY_INFO: return "GET_ACTIVITY_INFO";
        case RIL_REQUEST_SET_CARRIER_RESTRICTIONS: return "SET_CARRIER_RESTRICTIONS";
        case RIL_REQUEST_SET_CARRIER_RESTRICTIONS_1_4: return "SET_CARRIER_RESTRICTIONS_1_4";
        case RIL_REQUEST_GET_CARRIER_RESTRICTIONS: return "GET_CARRIER_RESTRICTIONS";
        case RIL_REQUEST_GET_CARRIER_RESTRICTIONS_1_4: return "GET_CARRIER_RESTRICTIONS_1_4";
        case RIL_REQUEST_SET_CARRIER_INFO_IMSI_ENCRYPTION: return "SET_CARRIER_INFO_IMSI_ENCRYPTION";
        case RIL_REQUEST_SET_SIGNAL_STRENGTH_REPORTING_CRITERIA_1_5: return "SET_SIGNAL_STRENGTH_REPORTING_CRITERIA_1_5";
        case RIL_REQUEST_SET_RADIO_POWER_1_5: return "SET_RADIO_POWER_1_5";
<<<<<<< HEAD
        case RIL_REQUEST_CDMA_SEND_SMS_EXPECT_MORE: return "CDMA_SEND_SMS_EXPECT_MORE";
=======
        case RIL_REQUEST_ENTER_SIM_DEPERSONALIZATION: return "ENTER_SIM_DEPERSONALIZATION";
>>>>>>> 3feed5b1
        case RIL_RESPONSE_ACKNOWLEDGEMENT: return "RESPONSE_ACKNOWLEDGEMENT";
        case RIL_UNSOL_RESPONSE_RADIO_STATE_CHANGED: return "UNSOL_RESPONSE_RADIO_STATE_CHANGED";
        case RIL_UNSOL_RESPONSE_CALL_STATE_CHANGED: return "UNSOL_RESPONSE_CALL_STATE_CHANGED";
        case RIL_UNSOL_RESPONSE_VOICE_NETWORK_STATE_CHANGED: return "UNSOL_RESPONSE_VOICE_NETWORK_STATE_CHANGED";
        case RIL_UNSOL_RESPONSE_NEW_SMS: return "UNSOL_RESPONSE_NEW_SMS";
        case RIL_UNSOL_RESPONSE_NEW_SMS_STATUS_REPORT: return "UNSOL_RESPONSE_NEW_SMS_STATUS_REPORT";
        case RIL_UNSOL_RESPONSE_NEW_SMS_ON_SIM: return "UNSOL_RESPONSE_NEW_SMS_ON_SIM";
        case RIL_UNSOL_ON_USSD: return "UNSOL_ON_USSD";
        case RIL_UNSOL_ON_USSD_REQUEST: return "UNSOL_ON_USSD_REQUEST";
        case RIL_UNSOL_NITZ_TIME_RECEIVED: return "UNSOL_NITZ_TIME_RECEIVED";
        case RIL_UNSOL_SIGNAL_STRENGTH: return "UNSOL_SIGNAL_STRENGTH";
        case RIL_UNSOL_DATA_CALL_LIST_CHANGED: return "UNSOL_DATA_CALL_LIST_CHANGED";
        case RIL_UNSOL_SUPP_SVC_NOTIFICATION: return "UNSOL_SUPP_SVC_NOTIFICATION";
        case RIL_UNSOL_STK_SESSION_END: return "UNSOL_STK_SESSION_END";
        case RIL_UNSOL_STK_PROACTIVE_COMMAND: return "UNSOL_STK_PROACTIVE_COMMAND";
        case RIL_UNSOL_STK_EVENT_NOTIFY: return "UNSOL_STK_EVENT_NOTIFY";
        case RIL_UNSOL_STK_CALL_SETUP: return "UNSOL_STK_CALL_SETUP";
        case RIL_UNSOL_SIM_SMS_STORAGE_FULL: return "UNSOL_SIM_SMS_STORAGE_FULL";
        case RIL_UNSOL_SIM_REFRESH: return "UNSOL_SIM_REFRESH";
        case RIL_UNSOL_CALL_RING: return "UNSOL_CALL_RING";
        case RIL_UNSOL_RESPONSE_SIM_STATUS_CHANGED: return "UNSOL_RESPONSE_SIM_STATUS_CHANGED";
        case RIL_UNSOL_RESPONSE_CDMA_NEW_SMS: return "UNSOL_RESPONSE_CDMA_NEW_SMS";
        case RIL_UNSOL_RESPONSE_NEW_BROADCAST_SMS: return "UNSOL_RESPONSE_NEW_BROADCAST_SMS";
        case RIL_UNSOL_CDMA_RUIM_SMS_STORAGE_FULL: return "UNSOL_CDMA_RUIM_SMS_STORAGE_FULL";
        case RIL_UNSOL_RESTRICTED_STATE_CHANGED: return "UNSOL_RESTRICTED_STATE_CHANGED";
        case RIL_UNSOL_ENTER_EMERGENCY_CALLBACK_MODE: return "UNSOL_ENTER_EMERGENCY_CALLBACK_MODE";
        case RIL_UNSOL_CDMA_CALL_WAITING: return "UNSOL_CDMA_CALL_WAITING";
        case RIL_UNSOL_CDMA_OTA_PROVISION_STATUS: return "UNSOL_CDMA_OTA_PROVISION_STATUS";
        case RIL_UNSOL_CDMA_INFO_REC: return "UNSOL_CDMA_INFO_REC";
        case RIL_UNSOL_OEM_HOOK_RAW: return "UNSOL_OEM_HOOK_RAW";
        case RIL_UNSOL_RINGBACK_TONE: return "UNSOL_RINGBACK_TONE";
        case RIL_UNSOL_RESEND_INCALL_MUTE: return "UNSOL_RESEND_INCALL_MUTE";
        case RIL_UNSOL_CDMA_SUBSCRIPTION_SOURCE_CHANGED: return "UNSOL_CDMA_SUBSCRIPTION_SOURCE_CHANGED";
        case RIL_UNSOL_CDMA_PRL_CHANGED: return "UNSOL_CDMA_PRL_CHANGED";
        case RIL_UNSOL_EXIT_EMERGENCY_CALLBACK_MODE: return "UNSOL_EXIT_EMERGENCY_CALLBACK_MODE";
        case RIL_UNSOL_RIL_CONNECTED: return "UNSOL_RIL_CONNECTED";
        case RIL_UNSOL_VOICE_RADIO_TECH_CHANGED: return "UNSOL_VOICE_RADIO_TECH_CHANGED";
        case RIL_UNSOL_CELL_INFO_LIST: return "UNSOL_CELL_INFO_LIST";
        case RIL_UNSOL_RESPONSE_IMS_NETWORK_STATE_CHANGED: return "UNSOL_RESPONSE_IMS_NETWORK_STATE_CHANGED";
        case RIL_UNSOL_UICC_SUBSCRIPTION_STATUS_CHANGED: return "UNSOL_UICC_SUBSCRIPTION_STATUS_CHANGED";
        case RIL_UNSOL_SRVCC_STATE_NOTIFY: return "UNSOL_SRVCC_STATE_NOTIFY";
        case RIL_UNSOL_HARDWARE_CONFIG_CHANGED: return "UNSOL_HARDWARE_CONFIG_CHANGED";
        case RIL_UNSOL_DC_RT_INFO_CHANGED: return "UNSOL_DC_RT_INFO_CHANGED";
        case RIL_UNSOL_RADIO_CAPABILITY: return "UNSOL_RADIO_CAPABILITY";
        case RIL_UNSOL_MODEM_RESTART: return "UNSOL_MODEM_RESTART";
        case RIL_UNSOL_CARRIER_INFO_IMSI_ENCRYPTION: return "UNSOL_CARRIER_INFO_IMSI_ENCRYPTION";
        case RIL_UNSOL_ON_SS: return "UNSOL_ON_SS";
        case RIL_UNSOL_STK_CC_ALPHA_NOTIFY: return "UNSOL_STK_CC_ALPHA_NOTIFY";
        case RIL_UNSOL_LCEDATA_RECV: return "UNSOL_LCEDATA_RECV";
        case RIL_UNSOL_PCO_DATA: return "UNSOL_PCO_DATA";
        default: return "<unknown request>";
    }
}

const char *
rilSocketIdToString(RIL_SOCKET_ID socket_id)
{
    switch(socket_id) {
        case RIL_SOCKET_1:
            return "RIL_SOCKET_1";
#if (SIM_COUNT >= 2)
        case RIL_SOCKET_2:
            return "RIL_SOCKET_2";
#endif
#if (SIM_COUNT >= 3)
        case RIL_SOCKET_3:
            return "RIL_SOCKET_3";
#endif
#if (SIM_COUNT >= 4)
        case RIL_SOCKET_4:
            return "RIL_SOCKET_4";
#endif
        default:
            return "not a valid RIL";
    }
}

} /* namespace android */<|MERGE_RESOLUTION|>--- conflicted
+++ resolved
@@ -1174,11 +1174,8 @@
         case RIL_REQUEST_SET_CARRIER_INFO_IMSI_ENCRYPTION: return "SET_CARRIER_INFO_IMSI_ENCRYPTION";
         case RIL_REQUEST_SET_SIGNAL_STRENGTH_REPORTING_CRITERIA_1_5: return "SET_SIGNAL_STRENGTH_REPORTING_CRITERIA_1_5";
         case RIL_REQUEST_SET_RADIO_POWER_1_5: return "SET_RADIO_POWER_1_5";
-<<<<<<< HEAD
         case RIL_REQUEST_CDMA_SEND_SMS_EXPECT_MORE: return "CDMA_SEND_SMS_EXPECT_MORE";
-=======
         case RIL_REQUEST_ENTER_SIM_DEPERSONALIZATION: return "ENTER_SIM_DEPERSONALIZATION";
->>>>>>> 3feed5b1
         case RIL_RESPONSE_ACKNOWLEDGEMENT: return "RESPONSE_ACKNOWLEDGEMENT";
         case RIL_UNSOL_RESPONSE_RADIO_STATE_CHANGED: return "UNSOL_RESPONSE_RADIO_STATE_CHANGED";
         case RIL_UNSOL_RESPONSE_CALL_STATE_CHANGED: return "UNSOL_RESPONSE_CALL_STATE_CHANGED";
