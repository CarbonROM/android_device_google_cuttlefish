--- conflicted
+++ resolved
@@ -318,14 +318,9 @@
     .unlock = unlock,
     .lock_ycbcr = lock_ycbcr,
     .perform = NULL,
-<<<<<<< HEAD
-    .validateBufferSize = NULL,
-    .getTransportSize = NULL,
-=======
 #if VSOC_PLATFORM_SDK_AFTER(P)
     .validateBufferSize = NULL,
     .getTransportSize = NULL,
 #endif
->>>>>>> 95d0b995
   },
 };