#
# Copyright 2017 The Android Open-Source Project
#
# Licensed under the Apache License, Version 2.0 (the "License");
# you may not use this file except in compliance with the License.
# You may obtain a copy of the License at
#
#      http://www.apache.org/licenses/LICENSE-2.0
#
# Unless required by applicable law or agreed to in writing, software
# distributed under the License is distributed on an "AS IS" BASIS,
# WITHOUT WARRANTIES OR CONDITIONS OF ANY KIND, either express or implied.
# See the License for the specific language governing permissions and
# limitations under the License.
#

#
# Common BoardConfig for all supported architectures.
#

include build/make/target/board/BoardConfigMainlineCommon.mk

# Reset CF unsupported settings
<<<<<<< HEAD
BOARD_USES_SYSTEM_OTHER_ODEX :=
WITH_DEXPREOPT := true
=======
>>>>>>> 95444a0a
BOARD_AVB_ENABLE := false


TARGET_BOOTLOADER_BOARD_NAME := cutf

# Boot partition size: 32M
# This is only used for OTA update packages. The image size on disk
# will not change (as is it not a filesystem.)
BOARD_BOOTIMAGE_PARTITION_SIZE := 67108864
BOARD_RECOVERYIMAGE_PARTITION_SIZE := 67108864
BOARD_VENDOR_BOOTIMAGE_PARTITION_SIZE := 67108864

# Build a separate vendor.img partition
BOARD_USES_VENDORIMAGE := true
BOARD_VENDORIMAGE_FILE_SYSTEM_TYPE := ext4

BOARD_USES_METADATA_PARTITION := true

# Build a separate product.img partition
BOARD_USES_PRODUCTIMAGE := true
BOARD_PRODUCTIMAGE_FILE_SYSTEM_TYPE := ext4

# Build a separate system_ext.img partition
BOARD_USES_SYSTEM_EXTIMAGE := true
BOARD_SYSTEM_EXTIMAGE_FILE_SYSTEM_TYPE := ext4
TARGET_COPY_OUT_SYSTEM_EXT := system_ext

# Build a separate odm.img partition
BOARD_USES_ODMIMAGE := true
BOARD_ODMIMAGE_FILE_SYSTEM_TYPE := ext4
TARGET_COPY_OUT_ODM := odm

BOARD_USES_GENERIC_AUDIO := false
USE_CAMERA_STUB := true
TARGET_USERIMAGES_SPARSE_EXT_DISABLED := true

# Hardware composer configuration
TARGET_USES_HWC2 := true

# The compiler will occasionally generate movaps, etc.
BOARD_MALLOC_ALIGNMENT := 16

# Make the userdata partition 4.25G to accomodate ASAN and CTS
BOARD_USERDATAIMAGE_PARTITION_SIZE := 4563402752
TARGET_USERIMAGES_SPARSE_F2FS_DISABLED := true
BOARD_USERDATAIMAGE_FILE_SYSTEM_TYPE := $(TARGET_USERDATAIMAGE_FILE_SYSTEM_TYPE)
TARGET_USERIMAGES_USE_F2FS := true

# Cache partition size: 64M
BOARD_CACHEIMAGE_PARTITION_SIZE := 67108864
BOARD_CACHEIMAGE_FILE_SYSTEM_TYPE := ext4

# Use ext4 block sharing on read-only partitions
BOARD_EXT4_SHARE_DUP_BLOCKS := true

BOARD_GPU_DRIVERS := virgl

# Enable goldfish's encoder.
# TODO(b/113617962) Remove this if we decide to use
# device/generic/opengl-transport to generate the encoder
BUILD_EMULATOR_OPENGL_DRIVER := true
BUILD_EMULATOR_OPENGL := true

# Minimum size of the final bootable disk image: 10G
# GCE will pad disk images out to 10G. Our disk images should be at least as
# big to avoid warnings about partition table oddities.
BOARD_DISK_IMAGE_MINIMUM_SIZE := 10737418240

BOARD_BOOTIMAGE_MAX_SIZE := 8388608
BOARD_SYSLOADER_MAX_SIZE := 7340032
# TODO(san): See if we can get rid of this.
BOARD_FLASH_BLOCK_SIZE := 512

USE_OPENGL_RENDERER := true

# Wifi.
BOARD_WLAN_DEVICE           := wlan0
BOARD_HOSTAPD_DRIVER        := NL80211
BOARD_WPA_SUPPLICANT_DRIVER := NL80211
WPA_SUPPLICANT_VERSION      := VER_0_8_X
WIFI_DRIVER_FW_PATH_PARAM   := "/dev/null"
WIFI_DRIVER_FW_PATH_STA     := "/dev/null"
WIFI_DRIVER_FW_PATH_AP      := "/dev/null"

BOARD_SEPOLICY_DIRS += device/google/cuttlefish/shared/sepolicy/vendor
BOARD_SEPOLICY_DIRS += device/google/cuttlefish/shared/sepolicy/vendor/google
PRODUCT_PRIVATE_SEPOLICY_DIRS := device/google/cuttlefish/shared/sepolicy/private

VSOC_STLPORT_INCLUDES :=
VSOC_STLPORT_LIBS :=
VSOC_STLPORT_STATIC_LIBS :=
VSOC_TEST_INCLUDES := external/googletest/googlemock/include external/googletest/googletest/include
VSOC_TEST_LIBRARIES := libgmock_main_host libgtest_host libgmock_host
VSOC_LIBCXX_STATIC := libc++_static
VSOC_PROTOBUF_SHARED_LIB := libprotobuf-cpp-full

CUTTLEFISH_LIBRIL_NAME := libril-cuttlefish-fork
ENABLE_CUTTLEFISH_RILD := true

# TODO(ender): Remove all these once we stop depending on GCE code.
GCE_VERSION_CFLAGS := -DGCE_PLATFORM_SDK_VERSION=${PLATFORM_SDK_VERSION}
GCE_STLPORT_INCLUDES := $(VSOC_STLPORT_INCLUDES)
GCE_STLPORT_LIBS := $(VSOC_STLPORT_LIBS)
GCE_STLPORT_STATIC_LIBS := $(VSOC_STLPORT_STATIC_LIBS)
GCE_TEST_INCLUDES := $(VSOC_TEST_INCLUDES)
GCE_TEST_LIBRARIES := $(VSOC_TEST_LIBRARIES)
GCE_LIBCXX_STATIC := $(VSOC_LIBCXX_STATIC)
GCE_PROTOBUF_SHARED_LIB := $(VSOC_PROTOBUF_SHARED_LIB)
# TODO(ender): up till here.

STAGEFRIGHT_AVCENC_CFLAGS := -DANDROID_GCE

INIT_BOOTCHART := true

# Settings for dhcpcd-6.8.2.
DHCPCD_USE_IPV6 := no
DHCPCD_USE_DBUS := no
DHCPCD_USE_SCRIPT := yes


TARGET_RECOVERY_PIXEL_FORMAT := ABGR_8888
TARGET_RECOVERY_UI_LIB := librecovery_ui_cuttlefish
TARGET_RECOVERY_FSTAB ?= device/google/cuttlefish/shared/config/fstab

BOARD_SUPER_PARTITION_SIZE := 6442450944
BOARD_SUPER_PARTITION_GROUPS := google_dynamic_partitions
BOARD_GOOGLE_DYNAMIC_PARTITIONS_PARTITION_LIST := odm product system system_ext vendor
BOARD_GOOGLE_DYNAMIC_PARTITIONS_SIZE := 6442450944
BOARD_BUILD_SUPER_IMAGE_BY_DEFAULT := true
BOARD_SUPER_IMAGE_IN_UPDATE_PACKAGE := true
TARGET_RELEASETOOLS_EXTENSIONS := device/google/cuttlefish/shared

# To see full logs from init, disable ratelimiting.
# The default is 5 messages per second amortized, with a burst of up to 10.
BOARD_KERNEL_CMDLINE += printk.devkmsg=on
BOARD_KERNEL_CMDLINE += firmware_class.path=/vendor/etc/

BOARD_KERNEL_CMDLINE += init=/init
BOARD_KERNEL_CMDLINE += androidboot.hardware=cutf_cvm
BOARD_KERNEL_CMDLINE += security=selinux
BOARD_KERNEL_CMDLINE += androidboot.console=ttyS1

BOARD_INCLUDE_DTB_IN_BOOTIMG := true
BOARD_BOOT_HEADER_VERSION := 3
BOARD_USES_RECOVERY_AS_BOOT := true
BOARD_MKBOOTIMG_ARGS += --header_version $(BOARD_BOOT_HEADER_VERSION)
PRODUCT_COPY_FILES += device/google/cuttlefish/dtb.img:dtb.img
BOARD_BUILD_SYSTEM_ROOT_IMAGE := false<|MERGE_RESOLUTION|>--- conflicted
+++ resolved
@@ -21,11 +21,6 @@
 include build/make/target/board/BoardConfigMainlineCommon.mk
 
 # Reset CF unsupported settings
-<<<<<<< HEAD
-BOARD_USES_SYSTEM_OTHER_ODEX :=
-WITH_DEXPREOPT := true
-=======
->>>>>>> 95444a0a
 BOARD_AVB_ENABLE := false
 
 
