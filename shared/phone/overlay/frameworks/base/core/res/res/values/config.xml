<?xml version="1.0" encoding="utf-8"?>
<!--
/*
** Copyright 2017, The Android Open Source Project.
**
** Licensed under the Apache License, Version 2.0 (the "License");
** you may not use this file except in compliance with the License.
** You may obtain a copy of the License at
**
**     http://www.apache.org/licenses/LICENSE-2.0
**
** Unless required by applicable law or agreed to in writing, software
** distributed under the License is distributed on an "AS IS" BASIS,
** WITHOUT WARRANTIES OR CONDITIONS OF ANY KIND, either express or implied.
** See the License for the specific language governing permissions and
** limitations under the License.
*/
-->
<resources xmlns:xliff="urn:oasis:names:tc:xliff:document:1.2">
  <string-array name="networkAttributes" translatable="false">
    <item>"mobile,0,0,0,-1,true"</item>
    <item>"wifi,1,1,1,-1,true"</item>
    <item>"mobile_mms,2,0,2,60000,true"</item>
    <item>"mobile_hipri,5,0,3,60000,true"</item>
    <item>"bluetooth,7,7,2,-1,true"</item>
  </string-array>
  <string-array name="radioAttributes" translatable="false">
    <item>"0,1"</item>
    <item>"1,1"</item>
    <item>"4,1"</item>
    <item>"7,1"</item>
    <item>"11,1"</item>
  </string-array>
  <string-array name="config_tether_wifi_regexs" translatable="false">
    <item>"wlan0"</item>
  </string-array>
  <string-array name="config_tether_apndata" translatable="false">
    <item>Android,android,,,,,,,,311,740,,default,dun,ims</item>
  </string-array>
  <bool name="config_bluetooth_address_validation" translatable="false">true</bool>
  <bool name="config_sms_capable" translatable="false">true</bool>
  <string name="default_sms_application" translatable="false">com.android.mms</string>
  <bool name="config_showNavigationBar" translatable="false">true</bool>
  <dimen name="config_viewConfigurationTouchSlop" translatable="false">12dp</dimen>
  <integer name="config_mobile_mtu" translatable="false">1460</integer>
  <!--  Maximum number of supported users -->
  <integer name="config_multiuserMaximumUsers" translatable="false">4</integer>

  <string name="config_mms_user_agent" translatable="false">CuttlefishNexus</string>
  <string name="config_mms_user_agent_profile_url" translatable="false">http://gsm.lge.com/html/gsm/Nexus5-M3.xml</string>
  <string name="config_wlan_data_service_package" translatable="false">com.android.ims</string>
  <string name="config_wlan_network_service_package" translatable="false">com.android.ims</string>
  <!-- Restricting eth2 -->
  <string-array translatable="false" name="config_ethernet_interfaces">
    <item>eth2;11,12,14;;</item>
  </string-array>

  <!-- List of biometric sensors on the device, in decreasing strength. Consumed by AuthService
  when registering authenticators with BiometricService. Format must be ID:Modality:Strength,
  where: IDs are unique per device, Modality as defined in BiometricAuthenticator.java,
  and Strength as defined in Authenticators.java -->
  <string-array name="config_biometric_sensors" translatable="false" >
<<<<<<< HEAD
    <item>2:2:255</item> <!-- ID0:Fingerprint:Weak -->
=======
    <item>2:2:255</item> <!-- ID2:Fingerprint(HIDL):Weak -->
    <item>3:8:255</item> <!-- ID3:Face(HIDL):Weak -->
>>>>>>> e3b0cc6d
  </string-array>
</resources><|MERGE_RESOLUTION|>--- conflicted
+++ resolved
@@ -60,11 +60,7 @@
   where: IDs are unique per device, Modality as defined in BiometricAuthenticator.java,
   and Strength as defined in Authenticators.java -->
   <string-array name="config_biometric_sensors" translatable="false" >
-<<<<<<< HEAD
-    <item>2:2:255</item> <!-- ID0:Fingerprint:Weak -->
-=======
     <item>2:2:255</item> <!-- ID2:Fingerprint(HIDL):Weak -->
     <item>3:8:255</item> <!-- ID3:Face(HIDL):Weak -->
->>>>>>> e3b0cc6d
   </string-array>
 </resources>