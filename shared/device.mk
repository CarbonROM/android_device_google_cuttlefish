#
# Copyright (C) 2017 The Android Open Source Project
#
# Licensed under the Apache License, Version 2.0 (the "License");
# you may not use this file except in compliance with the License.
# You may obtain a copy of the License at
#
#      http://www.apache.org/licenses/LICENSE-2.0
#
# Unless required by applicable law or agreed to in writing, software
# distributed under the License is distributed on an "AS IS" BASIS,
# WITHOUT WARRANTIES OR CONDITIONS OF ANY KIND, either express or implied.
# See the License for the specific language governing permissions and
# limitations under the License.
#

# Enable updating of APEXes
$(call inherit-product, $(SRC_TARGET_DIR)/product/updatable_apex.mk)
<<<<<<< HEAD

PRODUCT_COPY_FILES += device/google/cuttlefish_kernel/4.14-x86_64/kernel:kernel
=======
>>>>>>> 65986d2e

PRODUCT_SHIPPING_API_LEVEL := 29
PRODUCT_OTA_ENFORCE_VINTF_KERNEL_REQUIREMENTS := false
PRODUCT_BUILD_BOOT_IMAGE := true
DISABLE_RILD_OEM_HOOK := true

# Properties that are not vendor-specific. These will go in the product
# partition, instead of the vendor partition, and do not need vendor
# sepolicy
PRODUCT_PRODUCT_PROPERTIES := \
    persist.adb.tcp.port=5555 \
    persist.traced.enable=1 \
    ro.com.google.locationfeatures=1 \
 
# Explanation of specific properties:
#   debug.hwui.swap_with_damage avoids boot failure on M http://b/25152138
#   ro.opengles.version OpenGLES 3.0
PRODUCT_PROPERTY_OVERRIDES += \
    tombstoned.max_tombstone_count=500 \
    bt.rootcanal_test_console=off \
    debug.hwui.swap_with_damage=0 \
    ro.carrier=unknown \
    ro.com.android.dataroaming=false \
    ro.hardware.virtual_device=1 \
    ro.logd.size=1M \
    ro.opengles.version=196608 \
    wifi.interface=wlan0 \

# Below is a list of properties we probably should get rid of.
PRODUCT_PROPERTY_OVERRIDES += \
    wlan.driver.status=ok

#
# Packages for various cuttlefish-specific tests
#
PRODUCT_PACKAGES += \
    vsoc_guest_region_e2e_test \
    vsoc_managed_region_e2e_test \
    vsoc_driver_test

#
# Packages for various GCE-specific utilities
#
PRODUCT_PACKAGES += \
    socket_forward_proxy \
    socket_vsock_proxy \
    usbforward \
    CuttlefishService \
    wpa_supplicant.vsoc.conf \
    vsoc_input_service \
    vport_trigger \
    rename_netiface \
    ip_link_add \
    setup_wifi \
    tombstone_transmit \
    vsock_logcat \

#
# Packages for AOSP-available stuff we use from the framework
#
PRODUCT_PACKAGES += \
    e2fsck \
    ip \
    sleep \
    tcpdump \
    wpa_supplicant \
    wificond \

#
# Packages for the OpenGL implementation
#

# SwiftShader provides a software-only implementation that is not thread-safe
PRODUCT_PACKAGES += \
    libEGL_swiftshader \
    libGLESv1_CM_swiftshader \
    libGLESv2_swiftshader

DEVICE_PACKAGE_OVERLAYS := device/google/cuttlefish/shared/overlay
PRODUCT_AAPT_CONFIG := normal large xlarge hdpi xhdpi
# PRODUCT_AAPT_PREF_CONFIG is intentionally not set to pick up every density resources.

#
# General files
#
PRODUCT_COPY_FILES += \
    device/google/cuttlefish/shared/config/audio_policy.conf:$(TARGET_COPY_OUT_VENDOR)/etc/audio_policy.conf \
    device/google/cuttlefish/shared/config/camera_v3.json:$(TARGET_COPY_OUT_VENDOR)/etc/config/camera.json \
    device/google/cuttlefish/shared/config/init.common.rc:$(TARGET_COPY_OUT_VENDOR)/etc/init/hw/init.common.rc \
    device/google/cuttlefish/shared/config/init.cutf_ivsh.rc:$(TARGET_COPY_OUT_VENDOR)/etc/init/hw/init.cutf_ivsh.rc \
    device/google/cuttlefish/shared/config/init.cutf_cvm.rc:$(TARGET_COPY_OUT_VENDOR)/etc/init/hw/init.cutf_cvm.rc \
    device/google/cuttlefish/shared/config/init.product.rc:$(TARGET_COPY_OUT_PRODUCT)/etc/init/init.rc \
    device/google/cuttlefish/shared/config/ueventd.rc:$(TARGET_COPY_OUT_VENDOR)/ueventd.rc \
    device/google/cuttlefish/shared/config/media_codecs.xml:$(TARGET_COPY_OUT_VENDOR)/etc/media_codecs.xml \
    device/google/cuttlefish/shared/config/media_codecs_google_video.xml:$(TARGET_COPY_OUT_VENDOR)/etc/media_codecs_google_video.xml \
    device/google/cuttlefish/shared/config/media_codecs_performance.xml:$(TARGET_COPY_OUT_VENDOR)/etc/media_codecs_performance.xml \
    device/google/cuttlefish/shared/config/media_profiles.xml:$(TARGET_COPY_OUT_VENDOR)/etc/media_profiles_V1_0.xml \
    frameworks/av/media/libeffects/data/audio_effects.xml:$(TARGET_COPY_OUT_VENDOR)/etc/audio_effects.xml \
    frameworks/av/media/libstagefright/data/media_codecs_google_audio.xml:$(TARGET_COPY_OUT_VENDOR)/etc/media_codecs_google_audio.xml \
    frameworks/av/media/libstagefright/data/media_codecs_google_telephony.xml:$(TARGET_COPY_OUT_VENDOR)/etc/media_codecs_google_telephony.xml \
    frameworks/av/services/audiopolicy/config/audio_policy_configuration_generic.xml:$(TARGET_COPY_OUT_VENDOR)/etc/audio_policy_configuration.xml \
    frameworks/av/services/audiopolicy/config/primary_audio_policy_configuration.xml:$(TARGET_COPY_OUT_VENDOR)/etc/primary_audio_policy_configuration.xml \
    frameworks/av/services/audiopolicy/config/r_submix_audio_policy_configuration.xml:$(TARGET_COPY_OUT_VENDOR)/etc/r_submix_audio_policy_configuration.xml \
    frameworks/av/services/audiopolicy/config/audio_policy_volumes.xml:$(TARGET_COPY_OUT_VENDOR)/etc/audio_policy_volumes.xml \
    frameworks/av/services/audiopolicy/config/default_volume_tables.xml:$(TARGET_COPY_OUT_VENDOR)/etc/default_volume_tables.xml \
    frameworks/native/data/etc/android.hardware.audio.low_latency.xml:$(TARGET_COPY_OUT_VENDOR)/etc/permissions/android.hardware.audio.low_latency.xml \
    frameworks/native/data/etc/android.hardware.bluetooth_le.xml:$(TARGET_COPY_OUT_VENDOR)/etc/permissions/android.hardware.bluetooth_le.xml \
    frameworks/native/data/etc/android.hardware.bluetooth.xml:$(TARGET_COPY_OUT_VENDOR)/etc/permissions/android.hardware.bluetooth.xml \
    frameworks/native/data/etc/android.hardware.camera.flash-autofocus.xml:$(TARGET_COPY_OUT_VENDOR)/etc/permissions/android.hardware.camera.xml \
    frameworks/native/data/etc/android.hardware.camera.full.xml:$(TARGET_COPY_OUT_VENDOR)/etc/permissions/android.hardware.camera.full.xml \
    frameworks/native/data/etc/android.hardware.camera.front.xml:$(TARGET_COPY_OUT_VENDOR)/etc/permissions/android.hardware.camera.front.xml \
    frameworks/native/data/etc/android.hardware.camera.raw.xml:$(TARGET_COPY_OUT_VENDOR)/etc/permissions/android.hardware.camera.raw.xml \
    frameworks/native/data/etc/android.hardware.ethernet.xml:$(TARGET_COPY_OUT_VENDOR)/etc/permissions/android.hardware.ethernet.xml \
    frameworks/native/data/etc/android.hardware.location.gps.xml:$(TARGET_COPY_OUT_VENDOR)/etc/permissions/android.hardware.location.gps.xml \
    frameworks/native/data/etc/android.hardware.sensor.accelerometer.xml:$(TARGET_COPY_OUT_VENDOR)/etc/permissions/android.hardware.sensor.accelerometer.xml \
    frameworks/native/data/etc/android.hardware.sensor.barometer.xml:$(TARGET_COPY_OUT_VENDOR)/etc/permissions/android.hardware.sensor.barometer.xml \
    frameworks/native/data/etc/android.hardware.sensor.compass.xml:$(TARGET_COPY_OUT_VENDOR)/etc/permissions/android.hardware.sensor.compass.xml \
    frameworks/native/data/etc/android.hardware.sensor.gyroscope.xml:$(TARGET_COPY_OUT_VENDOR)/etc/permissions/android.hardware.sensor.gyroscope.xml \
    frameworks/native/data/etc/android.hardware.sensor.light.xml:$(TARGET_COPY_OUT_VENDOR)/etc/permissions/android.hardware.sensor.light.xml \
    frameworks/native/data/etc/android.hardware.sensor.proximity.xml:$(TARGET_COPY_OUT_VENDOR)/etc/permissions/android.hardware.sensor.proximity.xml \
    frameworks/native/data/etc/android.hardware.touchscreen.xml:$(TARGET_COPY_OUT_VENDOR)/etc/permissions/android.hardware.touchscreen.xml \
    frameworks/native/data/etc/android.hardware.usb.accessory.xml:$(TARGET_COPY_OUT_VENDOR)/etc/permissions/android.hardware.usb.accessory.xml \
    frameworks/native/data/etc/android.hardware.wifi.xml:$(TARGET_COPY_OUT_VENDOR)/etc/permissions/android.hardware.wifi.xml \
    frameworks/native/data/etc/android.software.app_widgets.xml:$(TARGET_COPY_OUT_VENDOR)/etc/permissions/android.software.app_widgets.xml \
    system/bt/vendor_libs/test_vendor_lib/data/controller_properties.json:vendor/etc/bluetooth/controller_properties.json \


#
# The fstab requires special handling. For system-as-root builds, we *must*
# retrieve the vendor partition mount options from DTB, as system must be
# "pristine" to support GSI. For builds with an initrd, we prefer not to
# rely on DTB, and *must* retrieve the partition mount options from an fstab
# in the initrd instead. (In either case, the fstab *must also* be installed to
# /vendor/etc)
#
ifeq ($(TARGET_BUILD_SYSTEM_ROOT_IMAGE),true)
PRODUCT_COPY_FILES += \
    device/google/cuttlefish/shared/config/fstab.dtb:$(TARGET_COPY_OUT_VENDOR)/etc/fstab.cutf_ivsh \
    device/google/cuttlefish/shared/config/fstab.dtb:$(TARGET_COPY_OUT_VENDOR)/etc/fstab.cutf_cvm \

else ifeq ($(TARGET_USE_DYNAMIC_PARTITIONS),true)
PRODUCT_COPY_FILES += \
    device/google/cuttlefish/shared/config/fstab.initrd-dynamic-partitions:$(TARGET_COPY_OUT_RAMDISK)/fstab.cutf_ivsh \
    device/google/cuttlefish/shared/config/fstab.initrd-dynamic-partitions:$(TARGET_COPY_OUT_VENDOR)/etc/fstab.cutf_ivsh \
    device/google/cuttlefish/shared/config/fstab.initrd-dynamic-partitions:$(TARGET_COPY_OUT_RAMDISK)/fstab.cutf_cvm \
    device/google/cuttlefish/shared/config/fstab.initrd-dynamic-partitions:$(TARGET_COPY_OUT_VENDOR)/etc/fstab.cutf_cvm \

else
PRODUCT_COPY_FILES += \
    device/google/cuttlefish/shared/config/fstab.initrd:$(TARGET_COPY_OUT_RAMDISK)/fstab.cutf_ivsh \
    device/google/cuttlefish/shared/config/fstab.initrd:$(TARGET_COPY_OUT_VENDOR)/etc/fstab.cutf_ivsh \
    device/google/cuttlefish/shared/config/fstab.initrd:$(TARGET_COPY_OUT_RAMDISK)/fstab.cutf_cvm \
    device/google/cuttlefish/shared/config/fstab.initrd:$(TARGET_COPY_OUT_VENDOR)/etc/fstab.cutf_cvm \

endif


#
# USB Specific
#
PRODUCT_COPY_FILES += \
    device/google/cuttlefish/shared/config/init.hardware.usb.rc:$(TARGET_COPY_OUT_VENDOR)/etc/init/init.cutf_ivsh.usb.rc

# Packages for HAL implementations

#
# Atrace HAL
#
PRODUCT_PACKAGES += \
    android.hardware.atrace@1.0-service

#
# Authsecret HAL
#
PRODUCT_PACKAGES += \
    android.hardware.authsecret@1.0-service

#
# Hardware Composer HAL
#
PRODUCT_PACKAGES += \
    hwcomposer.drm_minigbm \
    hwcomposer.cutf_cvm_ashmem \
    hwcomposer.cutf_ivsh_ashmem \
    hwcomposer-stats \
    android.hardware.graphics.composer@2.2-impl \
    android.hardware.graphics.composer@2.2-service

#
# Gralloc HAL
#
PRODUCT_PACKAGES += \
    gralloc.minigbm \
<<<<<<< HEAD
    gralloc.cutf \
=======
    gralloc.cutf_ashmem \
>>>>>>> 65986d2e
    android.hardware.graphics.mapper@2.0-impl-2.1 \
    android.hardware.graphics.allocator@2.0-impl \
    android.hardware.graphics.allocator@2.0-service

#
# Bluetooth HAL and Compatibility Bluetooth library (for older revs).
#
PRODUCT_PACKAGES += \
    android.hardware.bluetooth@1.0-service.sim \
    android.hardware.bluetooth.audio@2.0-impl

#
# Audio HAL
#
PRODUCT_PACKAGES += \
    audio.primary.cutf \
    audio.r_submix.default \
    android.hardware.audio@4.0-impl:32 \
    android.hardware.audio.effect@4.0-impl:32 \
    android.hardware.audio@2.0-service \
    android.hardware.soundtrigger@2.0-impl \

#
# Drm HAL
#
PRODUCT_PACKAGES += \
    android.hardware.drm@1.1-service.clearkey

#
# Dumpstate HAL
#
PRODUCT_PACKAGES += \
    android.hardware.dumpstate@1.0-service.cuttlefish

#
# Camera
#
PRODUCT_PACKAGES += \
    camera.cutf \
    camera.cutf.jpeg \
    camera.device@3.2-impl \
    android.hardware.camera.provider@2.4-impl \
    android.hardware.camera.provider@2.4-service

#
# Gatekeeper
#
PRODUCT_PACKAGES += \
    gatekeeper.cutf \
    android.hardware.gatekeeper@1.0-impl \
    android.hardware.gatekeeper@1.0-service

#
# GPS
#
PRODUCT_PACKAGES += \
    android.hardware.gnss@1.1-service

# Health
PRODUCT_PACKAGES += \
    android.hardware.health@2.0-service.cuttlefish

# Health Storage
PRODUCT_PACKAGES += \
    android.hardware.health.storage@1.0-service.cuttlefish

#
# Sensors
#
PRODUCT_PACKAGES += \
    sensors.cutf \
    android.hardware.sensors@1.0-impl \
    android.hardware.sensors@1.0-service

#
# Lights
#
PRODUCT_PACKAGES += \
    lights.cutf \
    android.hardware.light@2.0-impl \
    android.hardware.light@2.0-service

#
# Keymaster HAL
#
PRODUCT_PACKAGES += \
     android.hardware.keymaster@4.0-impl \
     android.hardware.keymaster@4.0-service

#
# Power HAL
#
PRODUCT_PACKAGES += \
    android.hardware.power@1.0-impl \
    android.hardware.power@1.0-service


#
# PowerStats HAL
#
PRODUCT_PACKAGES += \
    android.hardware.power.stats@1.0-service.mock

#
# NeuralNetworks HAL
#
PRODUCT_PACKAGES += \
    android.hardware.neuralnetworks@1.2-service-sample-all \
    android.hardware.neuralnetworks@1.2-service-sample-float-fast \
    android.hardware.neuralnetworks@1.2-service-sample-float-slow \
    android.hardware.neuralnetworks@1.2-service-sample-minimal \
    android.hardware.neuralnetworks@1.2-service-sample-quant

#
# USB
PRODUCT_PACKAGES += \
    android.hardware.usb@1.0-service

# TODO vibrator HAL

PRODUCT_PACKAGES += \
    cuttlefish_dtb

# WLAN driver configuration files
PRODUCT_COPY_FILES += \
    $(LOCAL_PATH)/wpa_supplicant_overlay.conf:$(TARGET_COPY_OUT_VENDOR)/etc/wifi/wpa_supplicant_overlay.conf

# Recovery mode
ifneq ($(TARGET_NO_RECOVERY),true)

PRODUCT_COPY_FILES += \
    device/google/cuttlefish/shared/config/init.recovery.common.rc:recovery/root/init.recovery.common.rc \
    device/google/cuttlefish/shared/config/init.recovery.cutf_ivsh.rc:recovery/root/init.recovery.cutf_ivsh.rc \
    device/google/cuttlefish/shared/config/init.recovery.cutf_cvm.rc:recovery/root/init.recovery.cutf_cvm.rc \

endif

# Host packages to install
PRODUCT_HOST_PACKAGES += socket_forward_proxy socket_vsock_proxy<|MERGE_RESOLUTION|>--- conflicted
+++ resolved
@@ -16,11 +16,6 @@
 
 # Enable updating of APEXes
 $(call inherit-product, $(SRC_TARGET_DIR)/product/updatable_apex.mk)
-<<<<<<< HEAD
-
-PRODUCT_COPY_FILES += device/google/cuttlefish_kernel/4.14-x86_64/kernel:kernel
-=======
->>>>>>> 65986d2e
 
 PRODUCT_SHIPPING_API_LEVEL := 29
 PRODUCT_OTA_ENFORCE_VINTF_KERNEL_REQUIREMENTS := false
@@ -214,11 +209,7 @@
 #
 PRODUCT_PACKAGES += \
     gralloc.minigbm \
-<<<<<<< HEAD
-    gralloc.cutf \
-=======
     gralloc.cutf_ashmem \
->>>>>>> 65986d2e
     android.hardware.graphics.mapper@2.0-impl-2.1 \
     android.hardware.graphics.allocator@2.0-impl \
     android.hardware.graphics.allocator@2.0-service
