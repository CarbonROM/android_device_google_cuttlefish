--- conflicted
+++ resolved
@@ -32,10 +32,6 @@
     # for GCE camera HAL
     mkdir /var/media 0770 audio media
 
-<<<<<<< HEAD
-    chmod 0755 /sys/kernel/debug
-=======
->>>>>>> f86f350f
     chmod 0664 /sys/kernel/debug/ieee80211/phy1/hwsim/group
     chmod 0664 /sys/kernel/debug/ieee80211/phy1/hwsim/ps
     chmod 0664 /sys/kernel/debug/ieee80211/phy0/rc/fixed_rate_idx
