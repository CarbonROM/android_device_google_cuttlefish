#pragma once

#include <functional>
#include <set>
#include <string>

#include "common/libs/fs/shared_fd.h"
#include "common/libs/utils/subprocess.h"
#include "host/commands/run_cvd/process_monitor.h"
#include "host/libs/config/cuttlefish_config.h"

std::vector <cuttlefish::SharedFD> LaunchKernelLogMonitor(
<<<<<<< HEAD
    const vsoc::CuttlefishConfig& config,
    cuttlefish::ProcessMonitor* process_monitor,
    unsigned int number_of_event_pipes);
void LaunchAdbConnectorIfEnabled(cuttlefish::ProcessMonitor* process_monitor,
                                 const vsoc::CuttlefishConfig& config,
                                 cuttlefish::SharedFD adbd_events_pipe);
void LaunchSocketVsockProxyIfEnabled(cuttlefish::ProcessMonitor* process_monitor,
                                 const vsoc::CuttlefishConfig& config);
=======
    const cuttlefish::CuttlefishConfig& config,
    cuttlefish::ProcessMonitor* process_monitor,
    unsigned int number_of_event_pipes);
void LaunchAdbConnectorIfEnabled(cuttlefish::ProcessMonitor* process_monitor,
                                 const cuttlefish::CuttlefishConfig& config,
                                 cuttlefish::SharedFD adbd_events_pipe);
void LaunchSocketVsockProxyIfEnabled(cuttlefish::ProcessMonitor* process_monitor,
                                 const cuttlefish::CuttlefishConfig& config);
>>>>>>> 8b49b64c

struct StreamerLaunchResult {
  bool launched = false;
};
StreamerLaunchResult LaunchVNCServer(
<<<<<<< HEAD
    const vsoc::CuttlefishConfig& config,
    cuttlefish::ProcessMonitor* process_monitor,
    std::function<bool(cuttlefish::MonitorEntry*)> callback);

void LaunchTombstoneReceiverIfEnabled(const vsoc::CuttlefishConfig& config,
                                      cuttlefish::ProcessMonitor* process_monitor);
void LaunchLogcatReceiverIfEnabled(const vsoc::CuttlefishConfig& config,
                                   cuttlefish::ProcessMonitor* process_monitor);
void LaunchConfigServer(const vsoc::CuttlefishConfig& config,
                        cuttlefish::ProcessMonitor* process_monitor);

StreamerLaunchResult LaunchWebRTC(cuttlefish::ProcessMonitor* process_monitor,
                                  const vsoc::CuttlefishConfig& config);

void LaunchTpm(cuttlefish::ProcessMonitor* process_monitor,
               const vsoc::CuttlefishConfig& config);

void LaunchMetrics(cuttlefish::ProcessMonitor* process_monitor,
                                  const vsoc::CuttlefishConfig& config);

void LaunchSecureEnvironment(cuttlefish::ProcessMonitor* process_monitor,
                             const vsoc::CuttlefishConfig& config);
=======
    const cuttlefish::CuttlefishConfig& config,
    cuttlefish::ProcessMonitor* process_monitor,
    std::function<bool(cuttlefish::MonitorEntry*)> callback);

void LaunchTombstoneReceiverIfEnabled(const cuttlefish::CuttlefishConfig& config,
                                      cuttlefish::ProcessMonitor* process_monitor);
void LaunchLogcatReceiverIfEnabled(const cuttlefish::CuttlefishConfig& config,
                                   cuttlefish::ProcessMonitor* process_monitor);
void LaunchConfigServer(const cuttlefish::CuttlefishConfig& config,
                        cuttlefish::ProcessMonitor* process_monitor);

StreamerLaunchResult LaunchWebRTC(cuttlefish::ProcessMonitor* process_monitor,
                                  const cuttlefish::CuttlefishConfig& config);

void LaunchTpm(cuttlefish::ProcessMonitor* process_monitor,
               const cuttlefish::CuttlefishConfig& config);

void LaunchMetrics(cuttlefish::ProcessMonitor* process_monitor,
                                  const cuttlefish::CuttlefishConfig& config);

void LaunchSecureEnvironment(cuttlefish::ProcessMonitor* process_monitor,
                             const cuttlefish::CuttlefishConfig& config);
>>>>>>> 8b49b64c
<|MERGE_RESOLUTION|>--- conflicted
+++ resolved
@@ -10,16 +10,6 @@
 #include "host/libs/config/cuttlefish_config.h"
 
 std::vector <cuttlefish::SharedFD> LaunchKernelLogMonitor(
-<<<<<<< HEAD
-    const vsoc::CuttlefishConfig& config,
-    cuttlefish::ProcessMonitor* process_monitor,
-    unsigned int number_of_event_pipes);
-void LaunchAdbConnectorIfEnabled(cuttlefish::ProcessMonitor* process_monitor,
-                                 const vsoc::CuttlefishConfig& config,
-                                 cuttlefish::SharedFD adbd_events_pipe);
-void LaunchSocketVsockProxyIfEnabled(cuttlefish::ProcessMonitor* process_monitor,
-                                 const vsoc::CuttlefishConfig& config);
-=======
     const cuttlefish::CuttlefishConfig& config,
     cuttlefish::ProcessMonitor* process_monitor,
     unsigned int number_of_event_pipes);
@@ -28,36 +18,11 @@
                                  cuttlefish::SharedFD adbd_events_pipe);
 void LaunchSocketVsockProxyIfEnabled(cuttlefish::ProcessMonitor* process_monitor,
                                  const cuttlefish::CuttlefishConfig& config);
->>>>>>> 8b49b64c
 
 struct StreamerLaunchResult {
   bool launched = false;
 };
 StreamerLaunchResult LaunchVNCServer(
-<<<<<<< HEAD
-    const vsoc::CuttlefishConfig& config,
-    cuttlefish::ProcessMonitor* process_monitor,
-    std::function<bool(cuttlefish::MonitorEntry*)> callback);
-
-void LaunchTombstoneReceiverIfEnabled(const vsoc::CuttlefishConfig& config,
-                                      cuttlefish::ProcessMonitor* process_monitor);
-void LaunchLogcatReceiverIfEnabled(const vsoc::CuttlefishConfig& config,
-                                   cuttlefish::ProcessMonitor* process_monitor);
-void LaunchConfigServer(const vsoc::CuttlefishConfig& config,
-                        cuttlefish::ProcessMonitor* process_monitor);
-
-StreamerLaunchResult LaunchWebRTC(cuttlefish::ProcessMonitor* process_monitor,
-                                  const vsoc::CuttlefishConfig& config);
-
-void LaunchTpm(cuttlefish::ProcessMonitor* process_monitor,
-               const vsoc::CuttlefishConfig& config);
-
-void LaunchMetrics(cuttlefish::ProcessMonitor* process_monitor,
-                                  const vsoc::CuttlefishConfig& config);
-
-void LaunchSecureEnvironment(cuttlefish::ProcessMonitor* process_monitor,
-                             const vsoc::CuttlefishConfig& config);
-=======
     const cuttlefish::CuttlefishConfig& config,
     cuttlefish::ProcessMonitor* process_monitor,
     std::function<bool(cuttlefish::MonitorEntry*)> callback);
@@ -79,5 +44,4 @@
                                   const cuttlefish::CuttlefishConfig& config);
 
 void LaunchSecureEnvironment(cuttlefish::ProcessMonitor* process_monitor,
-                             const cuttlefish::CuttlefishConfig& config);
->>>>>>> 8b49b64c
+                             const cuttlefish::CuttlefishConfig& config);