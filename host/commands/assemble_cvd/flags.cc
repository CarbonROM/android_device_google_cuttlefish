#include "host/commands/assemble_cvd/flags.h"

#include <android-base/logging.h>
#include <android-base/strings.h>
#include <dirent.h>
#include <fcntl.h>
#include <gflags/gflags.h>
#include <json/json.h>
#include <sys/stat.h>
#include <sys/statvfs.h>
#include <sys/types.h>
#include <unistd.h>

#include <algorithm>
#include <array>
#include <fstream>
#include <iostream>
#include <optional>
#include <regex>
#include <set>
#include <sstream>

#include "common/libs/utils/environment.h"
#include "common/libs/utils/files.h"
#include "common/libs/utils/tee_logging.h"
#include "host/commands/assemble_cvd/assembler_defs.h"
#include "host/commands/assemble_cvd/boot_config.h"
#include "host/commands/assemble_cvd/boot_image_unpacker.h"
#include "host/commands/assemble_cvd/disk_flags.h"
#include "host/commands/assemble_cvd/image_aggregator.h"
#include "host/libs/allocd/request.h"
#include "host/libs/allocd/utils.h"
#include "host/libs/config/data_image.h"
#include "host/libs/config/fetcher_config.h"
#include "host/libs/vm_manager/crosvm_manager.h"
#include "host/libs/vm_manager/qemu_manager.h"
#include "host/libs/vm_manager/vm_manager.h"

using cuttlefish::CreateBlankImage;
using cuttlefish::DataImageResult;
using cuttlefish::ForCurrentInstance;
using cuttlefish::RandomSerialNumber;
using cuttlefish::AssemblerExitCodes;
using cuttlefish::vm_manager::CrosvmManager;
using cuttlefish::vm_manager::QemuManager;
using cuttlefish::vm_manager::VmManager;

DEFINE_int32(cpus, 2, "Virtual CPU count.");
DEFINE_string(data_policy, "use_existing", "How to handle userdata partition."
            " Either 'use_existing', 'create_if_missing', 'resize_up_to', or "
            "'always_create'.");
DEFINE_int32(blank_data_image_mb, 0,
             "The size of the blank data image to generate, MB.");
DEFINE_string(blank_data_image_fmt, "f2fs",
              "The fs format for the blank data image. Used with mkfs.");
DEFINE_string(qemu_gdb, "",
              "Debug flag to pass to qemu. e.g. -qemu_gdb=tcp::1234");

DEFINE_int32(x_res, 720, "Width of the screen in pixels");
DEFINE_int32(y_res, 1280, "Height of the screen in pixels");
DEFINE_int32(dpi, 160, "Pixels per inch for the screen");
DEFINE_int32(refresh_rate_hz, 60, "Screen refresh rate in Hertz");
DEFINE_string(kernel_path, "",
              "Path to the kernel. Overrides the one from the boot image");
DEFINE_string(initramfs_path, "", "Path to the initramfs");
DEFINE_bool(decompress_kernel, false,
            "Whether to decompress the kernel image.");
DEFINE_string(extra_kernel_cmdline, "",
              "Additional flags to put on the kernel command line");
DEFINE_bool(guest_enforce_security, true,
            "Whether to run in enforcing mode (non permissive).");
DEFINE_bool(guest_audit_security, true,
            "Whether to log security audits.");
DEFINE_bool(guest_force_normal_boot, true,
            "Whether to force the boot sequence to skip recovery.");
DEFINE_int32(memory_mb, 2048,
             "Total amount of memory available for guest, MB.");
DEFINE_string(serial_number, ForCurrentInstance("CUTTLEFISHCVD"),
              "Serial number to use for the device");
DEFINE_bool(use_random_serial, false,
            "Whether to use random serial for the device.");
DEFINE_string(assembly_dir,
              cuttlefish::StringFromEnv("HOME", ".") + "/cuttlefish_assembly",
              "A directory to put generated files common between instances");
DEFINE_string(instance_dir,
              cuttlefish::StringFromEnv("HOME", ".") + "/cuttlefish_runtime",
              "A directory to put all instance specific files");
DEFINE_string(
    vm_manager, CrosvmManager::name(),
    "What virtual machine manager to use, one of {qemu_cli, crosvm}");
DEFINE_string(
    gpu_mode, cuttlefish::kGpuModeGuestSwiftshader,
    "What gpu configuration to use, one of {guest_swiftshader, drm_virgl}");

DEFINE_bool(deprecated_boot_completed, false, "Log boot completed message to"
            " host kernel. This is only used during transition of our clients."
            " Will be deprecated soon.");
DEFINE_bool(start_vnc_server, false, "Whether to start the vnc server process. "
                                     "The VNC server runs at port 6443 + i for "
                                     "the vsoc-i user or CUTTLEFISH_INSTANCE=i, "
                                     "starting from 1.");
DEFINE_bool(use_allocd, false,
            "Acquire static resources from the resource allocator daemon.");

/**
 *
 * crosvm sandbox feature requires /var/empty and seccomp directory
 *
 * --enable-sandbox: will enforce the sandbox feature
 *                   failing to meet the requirements result in assembly_cvd termination
 *
 * --enable-sandbox=no, etc: will disable sandbox
 *
 * no option given: it is enabled if /var/empty exists and an empty directory
 *                             or if it does not exist and can be created
 *
 * if seccomp dir doesn't exist, assembly_cvd will terminate
 *
 * See SetDefaultFlagsForCrosvm()
 *
 */
DEFINE_bool(enable_sandbox,
            false,
            "Enable crosvm sandbox. Use this when you are sure about what you are doing.");

static const std::string kSeccompDir =
    std::string("usr/share/crosvm/") + cuttlefish::HostArch() + "-linux-gnu/seccomp";
DEFINE_string(seccomp_policy_dir,
              cuttlefish::DefaultHostArtifactsPath(kSeccompDir),
              "With sandbox'ed crosvm, overrieds the security comp policy directory");

DEFINE_bool(start_webrtc, false, "Whether to start the webrtc process.");

DEFINE_string(
        webrtc_assets_dir,
        cuttlefish::DefaultHostArtifactsPath("usr/share/webrtc/assets"),
        "[Experimental] Path to WebRTC webpage assets.");

DEFINE_string(
        webrtc_certs_dir,
        cuttlefish::DefaultHostArtifactsPath("usr/share/webrtc/certs"),
        "[Experimental] Path to WebRTC certificates directory.");

DEFINE_string(
        webrtc_public_ip,
        "127.0.0.1",
        "[Deprecated] Ignored, webrtc can figure out its IP address");

DEFINE_bool(
        webrtc_enable_adb_websocket,
        false,
        "[Experimental] If enabled, exposes local adb service through a websocket.");

DEFINE_bool(
    start_webrtc_sig_server, false,
    "Whether to start the webrtc signaling server. This option only applies to "
    "the first instance, if multiple instances are launched they'll share the "
    "same signaling server, which is owned by the first one.");

DEFINE_string(webrtc_sig_server_addr, "127.0.0.1",
              "The address of the webrtc signaling server.");

DEFINE_int32(
    webrtc_sig_server_port, 443,
    "The port of the signaling server if started outside of this launch. If "
    "-start_webrtc_sig_server is given it will choose 8443+instance_num1-1 and "
    "this parameter is ignored.");

// TODO (jemoreira): We need a much bigger range to reliably support several
// simultaneous connections.
DEFINE_string(tcp_port_range, "15550:15558",
              "The minimum and maximum TCP port numbers to allocate for ICE "
              "candidates as 'min:max'. To use any port just specify '0:0'");

DEFINE_string(udp_port_range, "15550:15558",
              "The minimum and maximum UDP port numbers to allocate for ICE "
              "candidates as 'min:max'. To use any port just specify '0:0'");

DEFINE_string(webrtc_sig_server_path, "/register_device",
              "The path section of the URL where the device should be "
              "registered with the signaling server.");

DEFINE_bool(verify_sig_server_certificate, false,
            "Whether to verify the signaling server's certificate with a "
            "trusted signing authority (Disallow self signed certificates).");

DEFINE_string(
    webrtc_device_id, "cvd-{num}",
    "The for the device to register with the signaling server. Every "
    "appearance of the substring '{num}' in the device id will be substituted "
    "with the instance number to support multiple instances");

DEFINE_string(adb_mode, "vsock_half_tunnel",
              "Mode for ADB connection."
              "'vsock_tunnel' for a TCP connection tunneled through vsock, "
              "'native_vsock' for a  direct connection to the guest ADB over "
              "vsock, 'vsock_half_tunnel' for a TCP connection forwarded to "
              "the guest ADB server, or a comma separated list of types as in "
              "'native_vsock,vsock_half_tunnel'");
DEFINE_bool(run_adb_connector, true,
            "Maintain adb connection by sending 'adb connect' commands to the "
            "server. Only relevant with -adb_mode=tunnel or vsock_tunnel");

DEFINE_string(uuid, cuttlefish::ForCurrentInstance(cuttlefish::kDefaultUuidPrefix),
              "UUID to use for the device. Random if not specified");
DEFINE_bool(daemon, false,
            "Run cuttlefish in background, the launcher exits on boot "
            "completed/failed");

DEFINE_string(device_title, "", "Human readable name for the instance, "
              "used by the vnc_server for its server title");
DEFINE_string(setupwizard_mode, "DISABLED",
            "One of DISABLED,OPTIONAL,REQUIRED");

DEFINE_string(qemu_binary,
              "/usr/bin/qemu-system-x86_64",
              "The qemu binary to use");
DEFINE_string(crosvm_binary,
              cuttlefish::DefaultHostArtifactsPath("bin/crosvm"),
              "The Crosvm binary to use");
DEFINE_string(tpm_binary, "",
              "The TPM simulator to use. Disabled if empty.");
DEFINE_string(tpm_device, "", "A host TPM device to pass through commands to.");
DEFINE_bool(restart_subprocesses, true, "Restart any crashed host process");
<<<<<<< HEAD
=======
DEFINE_bool(enable_tombstone_receiver, true, "Enables the tombstone logger on "
            "both the guest and the host");
DEFINE_bool(enable_vehicle_hal_grpc_server, true, "Enables the vehicle HAL "
            "emulation gRPC server on the host");
>>>>>>> 1f069b9d
DEFINE_bool(use_bootloader, false, "Boots the device using a bootloader");
DEFINE_string(bootloader, "", "Bootloader binary path");
DEFINE_string(boot_slot, "", "Force booting into the given slot. If empty, "
             "the slot will be chosen based on the misc partition if using a "
             "bootloader. It will default to 'a' if empty and not using a "
             "bootloader.");
DEFINE_int32(num_instances, 1, "Number of Android guests to launch");
DEFINE_bool(resume, true, "Resume using the disk from the last session, if "
                          "possible. i.e., if --noresume is passed, the disk "
                          "will be reset to the state it was initially launched "
                          "in. This flag is ignored if the underlying partition "
                          "images have been updated since the first launch.");
DEFINE_string(report_anonymous_usage_stats, "", "Report anonymous usage "
            "statistics for metrics collection and analysis.");
DEFINE_string(ril_dns, "8.8.8.8", "DNS address of mobile network (RIL)");
DEFINE_bool(kgdb, false, "Configure the virtual device for debugging the kernel "
                         "with kgdb/kdb. The kernel must have been built with "
                         "kgdb support.");

DEFINE_bool(start_gnss_proxy, false, "Whether to start the gnss proxy.");

// by default, this modem-simulator is disabled
DEFINE_bool(enable_modem_simulator, true,
            "Enable the modem simulator to process RILD AT commands");
DEFINE_int32(modem_simulator_count, 1,
             "Modem simulator count corresponding to maximum sim number");
// modem_simulator_sim_type=2 for test CtsCarrierApiTestCases
DEFINE_int32(modem_simulator_sim_type, 1,
             "Sim type: 1 for normal, 2 for CtsCarrierApiTestCases");

namespace {

const std::string kKernelDefaultPath = "kernel";
const std::string kInitramfsImg = "initramfs.img";
const std::string kRamdiskConcatExt = ".concat";

std::pair<uint16_t, uint16_t> ParsePortRange(const std::string& flag) {
  static const std::regex rgx("[0-9]+:[0-9]+");
  CHECK(std::regex_match(flag, rgx))
      << "Port range flag has invalid value: " << flag;
  std::pair<uint16_t, uint16_t> port_range;
  std::stringstream ss(flag);
  char c;
  ss >> port_range.first;
  ss.read(&c, 1);
  ss >> port_range.second;
  return port_range;
}

std::string GetCuttlefishEnvPath() {
  return cuttlefish::StringFromEnv("HOME", ".") + "/.cuttlefish.sh";
}

std::string GetLegacyConfigFilePath(const cuttlefish::CuttlefishConfig& config) {
  return config.ForDefaultInstance().PerInstancePath("cuttlefish_config.json");
}

int NumStreamers() {
  auto start_flags = {FLAGS_start_vnc_server, FLAGS_start_webrtc};
  return std::count(start_flags.begin(), start_flags.end(), true);
}

std::string StrForInstance(const std::string& prefix, int num) {
  std::ostringstream stream;
  stream << prefix << std::setfill('0') << std::setw(2) << num;
  return stream.str();
}

// Initializes the config object and saves it to file. It doesn't return it, all
// further uses of the config should happen through the singleton
cuttlefish::CuttlefishConfig InitializeCuttlefishConfiguration(
    const cuttlefish::BootImageUnpacker& boot_image_unpacker,
    const cuttlefish::FetcherConfig& fetcher_config) {
  // At most one streamer can be started.
  CHECK(NumStreamers() <= 1);

  cuttlefish::CuttlefishConfig tmp_config_obj;
  tmp_config_obj.set_assembly_dir(FLAGS_assembly_dir);
  if (!VmManager::IsValidName(FLAGS_vm_manager)) {
    LOG(FATAL) << "Invalid vm_manager: " << FLAGS_vm_manager;
  }
  tmp_config_obj.set_vm_manager(FLAGS_vm_manager);
  tmp_config_obj.set_gpu_mode(FLAGS_gpu_mode);
  if (VmManager::ConfigureGpuMode(tmp_config_obj.vm_manager(),
                                  tmp_config_obj.gpu_mode()).empty()) {
    LOG(FATAL) << "Invalid gpu_mode=" << FLAGS_gpu_mode <<
               " does not work with vm_manager=" << FLAGS_vm_manager;
  }

  tmp_config_obj.set_cpus(FLAGS_cpus);
  tmp_config_obj.set_memory_mb(FLAGS_memory_mb);

  tmp_config_obj.set_dpi(FLAGS_dpi);
  tmp_config_obj.set_setupwizard_mode(FLAGS_setupwizard_mode);
  tmp_config_obj.set_x_res(FLAGS_x_res);
  tmp_config_obj.set_y_res(FLAGS_y_res);
  tmp_config_obj.set_refresh_rate_hz(FLAGS_refresh_rate_hz);
  tmp_config_obj.set_gdb_flag(FLAGS_qemu_gdb);
  std::vector<std::string> adb = android::base::Split(FLAGS_adb_mode, ",");
  tmp_config_obj.set_adb_mode(std::set<std::string>(adb.begin(), adb.end()));
  std::string discovered_kernel = fetcher_config.FindCvdFileWithSuffix(kKernelDefaultPath);
  std::string foreign_kernel = FLAGS_kernel_path.size() ? FLAGS_kernel_path : discovered_kernel;
  if (foreign_kernel.size()) {
    tmp_config_obj.set_kernel_image_path(foreign_kernel);
    tmp_config_obj.set_use_unpacked_kernel(false);
  } else {
    tmp_config_obj.set_kernel_image_path(
        tmp_config_obj.AssemblyPath(kKernelDefaultPath.c_str()));
    tmp_config_obj.set_use_unpacked_kernel(true);
  }

  tmp_config_obj.set_decompress_kernel(FLAGS_decompress_kernel);
  if (tmp_config_obj.decompress_kernel()) {
    tmp_config_obj.set_decompressed_kernel_image_path(
        tmp_config_obj.AssemblyPath("vmlinux"));
  }

  auto ramdisk_path = tmp_config_obj.AssemblyPath("ramdisk.img");
  auto vendor_ramdisk_path = tmp_config_obj.AssemblyPath("vendor_ramdisk.img");
  if (!boot_image_unpacker.HasRamdiskImage()) {
    LOG(FATAL) << "A ramdisk is required, but the boot image did not have one.";
  }

  std::string discovered_ramdisk = fetcher_config.FindCvdFileWithSuffix(kInitramfsImg);
  std::string foreign_ramdisk = FLAGS_initramfs_path.size () ? FLAGS_initramfs_path : discovered_ramdisk;

  // TODO(rammuthiah) Bootloader boot doesn't work in the following scenarions
  // 1. QEMU - our config of uboot doesn't currently support QEMU firmware. We need to
  //    add a new bootloader binary for QEMU.
  // 2. Arm64 - a arm64 confir of uboot is in progress. This will be fixed when that is
  //    ready.
  // 3. If using a ramdisk or kernel besides the one in the boot.img - The boot.img
  //    doesn't get repackaged in this scenario currently. Once it does, bootloader
  //    boot will suppprt runtime selected kernels and/or ramdisks.
  if (FLAGS_vm_manager == QemuManager::name() || cuttlefish::HostArch() == "aarch64" ||
      foreign_ramdisk.size() || foreign_kernel.size()) {
    SetCommandLineOptionWithMode("use_bootloader", "false",
        google::FlagSettingMode::SET_FLAGS_DEFAULT);
  }

  tmp_config_obj.set_boot_image_kernel_cmdline(boot_image_unpacker.kernel_cmdline());
  tmp_config_obj.set_guest_enforce_security(FLAGS_guest_enforce_security);
  tmp_config_obj.set_guest_audit_security(FLAGS_guest_audit_security);
  tmp_config_obj.set_guest_force_normal_boot(FLAGS_guest_force_normal_boot);
  tmp_config_obj.set_extra_kernel_cmdline(FLAGS_extra_kernel_cmdline);

  std::string vm_manager_cmdline = "";
  if (FLAGS_vm_manager == QemuManager::name() || FLAGS_use_bootloader) {
    // crosvm sets up the console= earlycon= pci= reboot= panic= flags for us if
    // booting straight to the kernel, but QEMU and the bootlaoder via crosvm does not.
    vm_manager_cmdline += "console=hvc0 pci=noacpi reboot=k panic=-1";
    if (cuttlefish::HostArch() == "aarch64") {
      if (FLAGS_vm_manager == QemuManager::name()) {
        // To update the pl011 address:
        // $ qemu-system-aarch64 -machine virt -cpu cortex-a57 -machine dumpdtb=virt.dtb
        // $ dtc -O dts -o virt.dts -I dtb virt.dtb
        // In the virt.dts file, look for a uart node
        vm_manager_cmdline += " earlycon=pl011,mmio32,0x9000000";
      } else {
        // Crosvm ARM only supports earlycon uart over mmio.
        vm_manager_cmdline += " earlycon=uart8250,mmio,0x3f8";
      }
    } else {
      // To update the uart8250 address:
      // $ qemu-system-x86_64 -kernel bzImage -serial stdio | grep ttyS0
      // Only 'io' mode works; mmio and mmio32 do not
      vm_manager_cmdline += " earlycon=uart8250,io,0x3f8";

      if (FLAGS_vm_manager == QemuManager::name()) {
        // crosvm sets up the ramoops.xx= flags for us, but QEMU does not.
        // See external/crosvm/x86_64/src/lib.rs
        // this feature is not supported on aarch64
        vm_manager_cmdline += " ramoops.mem_address=0x100000000";
        vm_manager_cmdline += " ramoops.mem_size=0x200000";
        vm_manager_cmdline += " ramoops.console_size=0x80000";
        vm_manager_cmdline += " ramoops.record_size=0x80000";
        vm_manager_cmdline += " ramoops.dump_oops=1";
      }
    }
  }

  std::string console_dev;
  auto can_use_virtio_console = !FLAGS_kgdb && !FLAGS_use_bootloader;
  if (can_use_virtio_console) {
    // If kgdb and the bootloader are disabled, the Android serial console spawns on a
    // virtio-console port. If the bootloader is enabled, virtio console can't be used
    // since uboot doesn't support it.
    console_dev = "hvc1";
  } else {
    // crosvm ARM does not support ttyAMA. ttyAMA is a part of ARM arch.
    if (cuttlefish::HostArch() == "aarch64" && FLAGS_vm_manager != CrosvmManager::name()) {
      console_dev = "ttyAMA0";
    } else {
      console_dev = "ttyS0";
    }
  }

  vm_manager_cmdline += " androidboot.console=" + console_dev;
  if (FLAGS_kgdb) {
    vm_manager_cmdline += " kgdboc_earlycon kgdbcon kgdboc=" + console_dev;
  }

  tmp_config_obj.set_vm_manager_kernel_cmdline(vm_manager_cmdline);

  tmp_config_obj.set_ramdisk_image_path(ramdisk_path);
  tmp_config_obj.set_vendor_ramdisk_image_path(vendor_ramdisk_path);

  if (foreign_kernel.size() && !foreign_ramdisk.size()) {
    // If there's a kernel that's passed in without an initramfs, that implies
    // user error or a kernel built with no modules. In either case, let's
    // choose to avoid loading the modules from the vendor ramdisk which are
    // built for the default cf kernel. Once boot occurs, user error will
    // become obvious.
    tmp_config_obj.set_final_ramdisk_path(ramdisk_path);
  } else {
    tmp_config_obj.set_final_ramdisk_path(ramdisk_path + kRamdiskConcatExt);
    if(foreign_ramdisk.size()) {
      tmp_config_obj.set_initramfs_path(foreign_ramdisk);
    }
  }

  tmp_config_obj.set_deprecated_boot_completed(FLAGS_deprecated_boot_completed);

  tmp_config_obj.set_qemu_binary(FLAGS_qemu_binary);
  tmp_config_obj.set_crosvm_binary(FLAGS_crosvm_binary);
  tmp_config_obj.set_tpm_binary(FLAGS_tpm_binary);
  tmp_config_obj.set_tpm_device(FLAGS_tpm_device);

  tmp_config_obj.set_enable_vnc_server(FLAGS_start_vnc_server);

  tmp_config_obj.set_enable_sandbox(FLAGS_enable_sandbox);

  tmp_config_obj.set_seccomp_policy_dir(FLAGS_seccomp_policy_dir);

  tmp_config_obj.set_enable_webrtc(FLAGS_start_webrtc);
  tmp_config_obj.set_webrtc_assets_dir(FLAGS_webrtc_assets_dir);
  tmp_config_obj.set_webrtc_certs_dir(FLAGS_webrtc_certs_dir);
  // Note: This will be overridden if the sig server is started by us
  tmp_config_obj.set_sig_server_port(FLAGS_webrtc_sig_server_port);
  tmp_config_obj.set_sig_server_address(FLAGS_webrtc_sig_server_addr);
  tmp_config_obj.set_sig_server_path(FLAGS_webrtc_sig_server_path);
  tmp_config_obj.set_sig_server_strict(FLAGS_verify_sig_server_certificate);

  auto tcp_range  = ParsePortRange(FLAGS_tcp_port_range);
  tmp_config_obj.set_webrtc_tcp_port_range(tcp_range);
  auto udp_range  = ParsePortRange(FLAGS_udp_port_range);
  tmp_config_obj.set_webrtc_udp_port_range(udp_range);

  tmp_config_obj.set_enable_modem_simulator(FLAGS_enable_modem_simulator);
  tmp_config_obj.set_modem_simulator_instance_number(
      FLAGS_modem_simulator_count);
  tmp_config_obj.set_modem_simulator_sim_type(FLAGS_modem_simulator_sim_type);

  tmp_config_obj.set_webrtc_enable_adb_websocket(
          FLAGS_webrtc_enable_adb_websocket);

  tmp_config_obj.set_restart_subprocesses(FLAGS_restart_subprocesses);
  tmp_config_obj.set_run_adb_connector(FLAGS_run_adb_connector);
  tmp_config_obj.set_run_as_daemon(FLAGS_daemon);

  tmp_config_obj.set_data_policy(FLAGS_data_policy);
  tmp_config_obj.set_blank_data_image_mb(FLAGS_blank_data_image_mb);
  tmp_config_obj.set_blank_data_image_fmt(FLAGS_blank_data_image_fmt);

  tmp_config_obj.set_enable_gnss_grpc_proxy(FLAGS_start_gnss_proxy);

  tmp_config_obj.set_enable_vehicle_hal_grpc_server(FLAGS_enable_vehicle_hal_grpc_server);
  tmp_config_obj.set_vehicle_hal_grpc_server_binary(
      cuttlefish::DefaultHostArtifactsPath("bin/android.hardware.automotive.vehicle@2.0-virtualization-grpc-server"));

  tmp_config_obj.set_use_bootloader(FLAGS_use_bootloader);
  tmp_config_obj.set_bootloader(FLAGS_bootloader);

  tmp_config_obj.set_enable_metrics(FLAGS_report_anonymous_usage_stats);

  if (!FLAGS_boot_slot.empty()) {
      tmp_config_obj.set_boot_slot(FLAGS_boot_slot);
  }

  tmp_config_obj.set_cuttlefish_env_path(GetCuttlefishEnvPath());

  tmp_config_obj.set_ril_dns(FLAGS_ril_dns);

  tmp_config_obj.set_kgdb(FLAGS_kgdb);

  std::vector<int> instance_nums;
  for (int i = 0; i < FLAGS_num_instances; i++) {
    instance_nums.push_back(cuttlefish::GetInstance() + i);
  }

  bool is_first_instance = true;
  for (const auto& num : instance_nums) {
    auto iface_opt = AcquireIfaces(num);
    if (!iface_opt.has_value()) {
      LOG(FATAL) << "Failed to acquire network interfaces";
    }

    auto iface_config = iface_opt.value();
    auto instance = tmp_config_obj.ForInstance(num);
    auto const_instance =
        const_cast<const cuttlefish::CuttlefishConfig&>(tmp_config_obj)
            .ForInstance(num);
    // Set this first so that calls to PerInstancePath below are correct
    instance.set_instance_dir(FLAGS_instance_dir + "." + std::to_string(num));
    instance.set_use_allocd(FLAGS_use_allocd);
    if (FLAGS_use_random_serial) {
      instance.set_serial_number(
          RandomSerialNumber("CFCVD" + std::to_string(num)));
    } else {
      instance.set_serial_number(FLAGS_serial_number + std::to_string(num));
    }

    instance.set_session_id(iface_config.mobile_tap.session_id);

    instance.set_mobile_bridge_name(StrForInstance("cvd-mbr-", num));
    instance.set_mobile_tap_name(iface_config.mobile_tap.name);

    instance.set_wifi_tap_name(iface_config.wireless_tap.name);

    instance.set_vsock_guest_cid(3 + num - 1);

    instance.set_uuid(FLAGS_uuid);

    instance.set_vnc_server_port(6444 + num - 1);
    instance.set_host_port(6520 + num - 1);
    instance.set_adb_ip_and_port("127.0.0.1:" + std::to_string(6520 + num - 1));
    instance.set_tpm_port(2321 + (num * 2) - 2);
    instance.set_tombstone_receiver_port(6600 + num - 1);
    instance.set_vehicle_hal_server_port(9210 + num - 1);
    instance.set_config_server_port(6800 + num - 1);

    if (FLAGS_gpu_mode != cuttlefish::kGpuModeDrmVirgl &&
        FLAGS_gpu_mode != cuttlefish::kGpuModeGfxStream) {
      instance.set_frames_server_port(6900 + num - 1);
    }

    if (FLAGS_vm_manager == QemuManager::name()) {
      instance.set_keyboard_server_port(7000 + num - 1);
      instance.set_touch_server_port(7100 + num - 1);
    }
    instance.set_keymaster_vsock_port(7200 + num - 1);
    instance.set_gatekeeper_vsock_port(7300 + num - 1);
    instance.set_gnss_grpc_proxy_server_port(7400 + num -1);

    instance.set_device_title(FLAGS_device_title);

    instance.set_virtual_disk_paths({
      const_instance.PerInstancePath("overlay.img"),
      const_instance.sdcard_path(),
    });

    std::array<unsigned char, 6> mac_address;
    mac_address[0] = 1 << 6; // locally administered
    // TODO(schuffelen): Randomize these and preserve the state.
    for (int i = 1; i < 5; i++) {
      mac_address[i] = i;
    }
    mac_address[5] = num;
    instance.set_wifi_mac_address(mac_address);

    instance.set_start_webrtc_signaling_server(false);

    if (FLAGS_webrtc_device_id.empty()) {
      // Use the instance's name as a default
      instance.set_webrtc_device_id(const_instance.instance_name());
    } else {
      std::string device_id = FLAGS_webrtc_device_id;
      size_t pos;
      while ((pos = device_id.find("{num}")) != std::string::npos) {
        device_id.replace(pos, strlen("{num}"), std::to_string(num));
      }
      instance.set_webrtc_device_id(device_id);
    }
    if (FLAGS_start_webrtc_sig_server && is_first_instance) {
      auto port = 8443 + num - 1;
      // Change the signaling server port for all instances
      tmp_config_obj.set_sig_server_port(port);
      instance.set_start_webrtc_signaling_server(true);
    } else {
      instance.set_start_webrtc_signaling_server(false);
    }
    is_first_instance = false;
    std::stringstream ss;
    auto base_port = 9200 + num - 2;
    for (auto index = 0; index < FLAGS_modem_simulator_count; ++index) {
      ss << base_port + 1 << ",";
    }
    std::string modem_simulator_ports = ss.str();
    modem_simulator_ports.pop_back();
    instance.set_modem_simulator_ports(modem_simulator_ports);
  }

  return tmp_config_obj;
}

bool SaveConfig(const cuttlefish::CuttlefishConfig& tmp_config_obj) {
  auto config_file = GetConfigFilePath(tmp_config_obj);
  auto config_link = cuttlefish::GetGlobalConfigFileLink();
  // Save the config object before starting any host process
  if (!tmp_config_obj.SaveToFile(config_file)) {
    LOG(ERROR) << "Unable to save config object";
    return false;
  }
  auto legacy_config_file = GetLegacyConfigFilePath(tmp_config_obj);
  if (!tmp_config_obj.SaveToFile(legacy_config_file)) {
    LOG(ERROR) << "Unable to save legacy config object";
    return false;
  }
  setenv(cuttlefish::kCuttlefishConfigEnvVarName, config_file.c_str(), true);
  if (symlink(config_file.c_str(), config_link.c_str()) != 0) {
    LOG(ERROR) << "Failed to create symlink to config file at " << config_link
               << ": " << strerror(errno);
    return false;
  }

  return true;
}

void SetDefaultFlagsForQemu() {
  // for now, we don't set non-default options for QEMU
}

void SetDefaultFlagsForCrosvm() {
  // for now, we support only x86_64 by default
  bool default_enable_sandbox = false;
  std::set<const std::string> supported_archs{std::string("x86_64")};
  if (supported_archs.find(cuttlefish::HostArch()) != supported_archs.end()) {
    default_enable_sandbox =
        [](const std::string& var_empty) -> bool {
          if (cuttlefish::DirectoryExists(var_empty)) {
            return cuttlefish::IsDirectoryEmpty(var_empty);
          }
          if (cuttlefish::FileExists(var_empty)) {
            return false;
          }
          return (::mkdir(var_empty.c_str(), 0755) == 0);
        }(cuttlefish::kCrosvmVarEmptyDir);
  }

  // Sepolicy rules need to be updated to support gpu mode. Temporarily disable
  // auto-enabling sandbox when gpu is enabled (b/152323505).
  if (FLAGS_gpu_mode != cuttlefish::kGpuModeGuestSwiftshader) {
    default_enable_sandbox = false;
  }

  SetCommandLineOptionWithMode("enable_sandbox",
                               (default_enable_sandbox ? "true" : "false"),
                               google::FlagSettingMode::SET_FLAGS_DEFAULT);

  // Crosvm requires a specific setting for kernel decompression; it must be
  // on for aarch64 and off for x86, no other mode is supported.
  bool decompress_kernel = false;
  if (cuttlefish::HostArch() == "aarch64") {
    decompress_kernel = true;
  }
  SetCommandLineOptionWithMode("decompress_kernel",
                               (decompress_kernel ? "true" : "false"),
                               google::FlagSettingMode::SET_FLAGS_DEFAULT);
}

bool ParseCommandLineFlags(int* argc, char*** argv) {
  google::ParseCommandLineNonHelpFlags(argc, argv, true);
  bool invalid_manager = false;
  if (FLAGS_vm_manager == QemuManager::name()) {
    SetDefaultFlagsForQemu();
  } else if (FLAGS_vm_manager == CrosvmManager::name()) {
    SetDefaultFlagsForCrosvm();
  } else {
    std::cerr << "Unknown Virtual Machine Manager: " << FLAGS_vm_manager
              << std::endl;
    invalid_manager = true;
  }
  if (NumStreamers() == 0) {
    // This makes the vnc server the default streamer unless the user requests
    // another via a --star_<streamer> flag, while at the same time it's
    // possible to run without any streamer by setting --start_vnc_server=false.
    SetCommandLineOptionWithMode("start_vnc_server", "true",
                                 google::FlagSettingMode::SET_FLAGS_DEFAULT);
  }
  // Various temporary workarounds for aarch64
  if (cuttlefish::HostArch() == "aarch64") {
    SetCommandLineOptionWithMode("tpm_binary",
                                 "",
                                 google::FlagSettingMode::SET_FLAGS_DEFAULT);
  }
  // The default for starting signaling server is whether or not webrt is to be
  // started.
  SetCommandLineOptionWithMode("start_webrtc_sig_server",
                               FLAGS_start_webrtc ? "true" : "false",
                               google::FlagSettingMode::SET_FLAGS_DEFAULT);
  google::HandleCommandLineHelpFlags();
  if (invalid_manager) {
    return false;
  }
  // Set the env variable to empty (in case the caller passed a value for it).
  unsetenv(cuttlefish::kCuttlefishConfigEnvVarName);

  return ResolveInstanceFiles();
}

std::string cpp_basename(const std::string& str) {
  char* copy = strdup(str.c_str()); // basename may modify its argument
  std::string ret(basename(copy));
  free(copy);
  return ret;
}

bool CleanPriorFiles(const std::string& path, const std::set<std::string>& preserving) {
  if (preserving.count(cpp_basename(path))) {
    LOG(DEBUG) << "Preserving: " << path;
    return true;
  }
  struct stat statbuf;
  if (lstat(path.c_str(), &statbuf) < 0) {
    int error_num = errno;
    if (error_num == ENOENT) {
      return true;
    } else {
      LOG(ERROR) << "Could not stat \"" << path << "\": " << strerror(error_num);
      return false;
    }
  }
  if ((statbuf.st_mode & S_IFMT) != S_IFDIR) {
    LOG(DEBUG) << "Deleting: " << path;
    if (unlink(path.c_str()) < 0) {
      int error_num = errno;
      LOG(ERROR) << "Could not unlink \"" << path << "\", error was " << strerror(error_num);
      return false;
    }
    return true;
  }
  std::unique_ptr<DIR, int(*)(DIR*)> dir(opendir(path.c_str()), closedir);
  if (!dir) {
    int error_num = errno;
    LOG(ERROR) << "Could not clean \"" << path << "\": error was " << strerror(error_num);
    return false;
  }
  for (auto entity = readdir(dir.get()); entity != nullptr; entity = readdir(dir.get())) {
    std::string entity_name(entity->d_name);
    if (entity_name == "." || entity_name == "..") {
      continue;
    }
    std::string entity_path = path + "/" + entity_name;
    if (!CleanPriorFiles(entity_path.c_str(), preserving)) {
      return false;
    }
  }
  if (rmdir(path.c_str()) < 0) {
    if (!(errno == EEXIST || errno == ENOTEMPTY)) {
      // If EEXIST or ENOTEMPTY, probably because a file was preserved
      int error_num = errno;
      LOG(ERROR) << "Could not rmdir \"" << path << "\", error was " << strerror(error_num);
      return false;
    }
  }
  return true;
}

bool CleanPriorFiles(const std::vector<std::string>& paths, const std::set<std::string>& preserving) {
  std::string prior_files;
  for (auto path : paths) {
    struct stat statbuf;
    if (stat(path.c_str(), &statbuf) < 0 && errno != ENOENT) {
      // If ENOENT, it doesn't exist yet, so there is no work to do'
      int error_num = errno;
      LOG(ERROR) << "Could not stat \"" << path << "\": " << strerror(error_num);
      return false;
    }
    bool is_directory = (statbuf.st_mode & S_IFMT) == S_IFDIR;
    prior_files += (is_directory ? (path + "/*") : path) + " ";
  }
  LOG(DEBUG) << "Assuming prior files of " << prior_files;
  std::string lsof_cmd = "lsof -t " + prior_files + " >/dev/null 2>&1";
  int rval = std::system(lsof_cmd.c_str());
  // lsof returns 0 if any of the files are open
  if (WEXITSTATUS(rval) == 0) {
    LOG(ERROR) << "Clean aborted: files are in use";
    return false;
  }
  for (const auto& path : paths) {
    if (!CleanPriorFiles(path, preserving)) {
      LOG(ERROR) << "Remove of file under \"" << path << "\" failed";
      return false;
    }
  }
  return true;
}

bool CleanPriorFiles(const cuttlefish::CuttlefishConfig& config, const std::set<std::string>& preserving) {
  std::vector<std::string> paths = {
    // Everything in the assembly directory
    FLAGS_assembly_dir,
    // The environment file
    GetCuttlefishEnvPath(),
    // The global link to the config file
    cuttlefish::GetGlobalConfigFileLink(),
  };
  for (const auto& instance : config.Instances()) {
    paths.push_back(instance.instance_dir());
  }
  paths.push_back(FLAGS_instance_dir);
  return CleanPriorFiles(paths, preserving);
}

void ValidateAdbModeFlag(const cuttlefish::CuttlefishConfig& config) {
  auto adb_modes = config.adb_mode();
  adb_modes.erase(cuttlefish::AdbMode::Unknown);
  if (adb_modes.size() < 1) {
    LOG(INFO) << "ADB not enabled";
  }
}

} // namespace

#ifndef O_TMPFILE
# define O_TMPFILE (020000000 | O_DIRECTORY)
#endif

const cuttlefish::CuttlefishConfig* InitFilesystemAndCreateConfig(
    int* argc, char*** argv, cuttlefish::FetcherConfig fetcher_config) {
  if (!ParseCommandLineFlags(argc, argv)) {
    LOG(ERROR) << "Failed to parse command arguments";
    exit(AssemblerExitCodes::kArgumentParsingError);
  }

  std::string assembly_dir_parent = cuttlefish::AbsolutePath(FLAGS_assembly_dir);
  while (assembly_dir_parent[assembly_dir_parent.size() - 1] == '/') {
    assembly_dir_parent =
        assembly_dir_parent.substr(0, FLAGS_assembly_dir.rfind('/'));
  }
  assembly_dir_parent =
      assembly_dir_parent.substr(0, FLAGS_assembly_dir.rfind('/'));
  auto log =
      cuttlefish::SharedFD::Open(
          assembly_dir_parent,
          O_WRONLY | O_TMPFILE,
          S_IRUSR | S_IWUSR | S_IRGRP | S_IWGRP);
  if (!log->IsOpen()) {
    LOG(ERROR) << "Could not open O_TMPFILE precursor to assemble_cvd.log: "
               << log->StrError();
  } else {
    android::base::SetLogger(cuttlefish::TeeLogger({
      {cuttlefish::ConsoleSeverity(), cuttlefish::SharedFD::Dup(2)},
      {cuttlefish::LogFileSeverity(), log},
    }));
  }

  auto boot_img_unpacker = CreateBootImageUnpacker();
  {
    // The config object is created here, but only exists in memory until the
    // SaveConfig line below. Don't launch cuttlefish subprocesses between these
    // two operations, as those will assume they can read the config object from
    // disk.
    auto config = InitializeCuttlefishConfiguration(*boot_img_unpacker, fetcher_config);
    std::set<std::string> preserving;
    if (FLAGS_resume && ShouldCreateCompositeDisk(config)) {
      LOG(INFO) << "Requested resuming a previous session (the default behavior) "
                << "but the base images have changed under the overlay, making the "
                << "overlay incompatible. Wiping the overlay files.";
    } else if (FLAGS_resume && !ShouldCreateCompositeDisk(config)) {
      preserving.insert("overlay.img");
      preserving.insert("gpt_header.img");
      preserving.insert("gpt_footer.img");
      preserving.insert("composite.img");
      preserving.insert("sdcard.img");
      preserving.insert("access-kregistry");
      preserving.insert("disk_hole");
      preserving.insert("NVChip");
      preserving.insert("modem_nvram.json");
      std::stringstream ss;
      for (int i = 0; i < FLAGS_modem_simulator_count; i++) {
        ss.clear();
        ss << "iccprofile_for_sim" << i << ".xml";
        preserving.insert(ss.str());
        ss.str("");
      }
    }
    if (!CleanPriorFiles(config, preserving)) {
      LOG(ERROR) << "Failed to clean prior files";
      exit(AssemblerExitCodes::kPrioFilesCleanupError);
    }
    // Create assembly directory if it doesn't exist.
    if (!cuttlefish::DirectoryExists(FLAGS_assembly_dir.c_str())) {
      LOG(DEBUG) << "Setting up " << FLAGS_assembly_dir;
      if (mkdir(FLAGS_assembly_dir.c_str(), S_IRWXU | S_IRWXG | S_IROTH | S_IXOTH) < 0
          && errno != EEXIST) {
        LOG(ERROR) << "Failed to create assembly directory: "
                  << FLAGS_assembly_dir << ". Error: " << errno;
        exit(AssemblerExitCodes::kAssemblyDirCreationError);
      }
    }
    if (log->LinkAtCwd(config.AssemblyPath("assemble_cvd.log"))) {
      LOG(ERROR) << "Unable to persist assemble_cvd log at "
                  << config.AssemblyPath("assemble_cvd.log")
                  << ": " << log->StrError();
    }
    std::string disk_hole_dir = FLAGS_assembly_dir + "/disk_hole";
    if (!cuttlefish::DirectoryExists(disk_hole_dir.c_str())) {
      LOG(DEBUG) << "Setting up " << disk_hole_dir << "/disk_hole";
      if (mkdir(disk_hole_dir.c_str(), S_IRWXU | S_IRWXG | S_IROTH | S_IXOTH) < 0
          && errno != EEXIST) {
        LOG(ERROR) << "Failed to create assembly directory: "
                  << disk_hole_dir << ". Error: " << errno;
        exit(AssemblerExitCodes::kAssemblyDirCreationError);
      }
    }
    for (const auto& instance : config.Instances()) {
      // Create instance directory if it doesn't exist.
      if (!cuttlefish::DirectoryExists(instance.instance_dir().c_str())) {
        LOG(DEBUG) << "Setting up " << FLAGS_instance_dir << ".N";
        if (mkdir(instance.instance_dir().c_str(), S_IRWXU | S_IRWXG | S_IROTH | S_IXOTH) < 0
            && errno != EEXIST) {
          LOG(ERROR) << "Failed to create instance directory: "
                    << FLAGS_instance_dir << ". Error: " << errno;
          exit(AssemblerExitCodes::kInstanceDirCreationError);
        }
      }
      auto internal_dir = instance.instance_dir() + "/" + cuttlefish::kInternalDirName;
      if (!cuttlefish::DirectoryExists(internal_dir)) {
        if (mkdir(internal_dir.c_str(), S_IRWXU | S_IRWXG | S_IROTH | S_IXOTH) < 0
           && errno != EEXIST) {
          LOG(ERROR) << "Failed to create internal instance directory: "
                    << internal_dir << ". Error: " << errno;
          exit(AssemblerExitCodes::kInstanceDirCreationError);
        }
      }
      auto shared_dir = instance.instance_dir() + "/" + cuttlefish::kSharedDirName;
      if (!cuttlefish::DirectoryExists(shared_dir)) {
         if (mkdir(shared_dir.c_str(), S_IRWXU | S_IRWXG | S_IROTH | S_IXOTH) < 0
           && errno != EEXIST) {
          LOG(ERROR) << "Failed to create shared instance directory: "
                    << shared_dir << ". Error: " << errno;
          exit(AssemblerExitCodes::kInstanceDirCreationError);
        }
      }
    }
    if (!SaveConfig(config)) {
      LOG(ERROR) << "Failed to initialize configuration";
      exit(AssemblerExitCodes::kCuttlefishConfigurationInitError);
    }
  }

  std::string first_instance = FLAGS_instance_dir + "." + std::to_string(cuttlefish::GetInstance());
  if (symlink(first_instance.c_str(), FLAGS_instance_dir.c_str()) < 0) {
    LOG(ERROR) << "Could not symlink \"" << first_instance << "\" to \"" << FLAGS_instance_dir << "\"";
    exit(cuttlefish::kCuttlefishConfigurationInitError);
  }

  // Do this early so that the config object is ready for anything that needs it
  auto config = cuttlefish::CuttlefishConfig::Get();
  if (!config) {
    LOG(ERROR) << "Failed to obtain config singleton";
    exit(AssemblerExitCodes::kCuttlefishConfigurationInitError);
  }

  ValidateAdbModeFlag(*config);

  CreateDynamicDiskFiles(fetcher_config, config, boot_img_unpacker.get());

  return config;
}

std::string GetConfigFilePath(const cuttlefish::CuttlefishConfig& config) {
  return config.AssemblyPath("cuttlefish_config.json");
}

std::optional<IfaceConfig> AcquireIfaces(int num) {
  IfaceConfig config{};
  if (!FLAGS_use_allocd) {
    config.mobile_tap.name = StrForInstance("cvd-mtap-", num);
    config.mobile_tap.resource_id = 0;
    config.mobile_tap.session_id = 0;

    config.wireless_tap.name = StrForInstance("cvd-wtap-", num);
    config.wireless_tap.resource_id = 0;
    config.wireless_tap.session_id = 0;
    return config;
  }
  return RequestIfaces();
}

std::optional<IfaceConfig> RequestIfaces() {
  IfaceConfig config{};

  cuttlefish::SharedFD allocd_sock = cuttlefish::SharedFD::SocketLocalClient(
      cuttlefish::kDefaultLocation, false, SOCK_STREAM);
  if (!allocd_sock->IsOpen()) {
    LOG(FATAL) << "Unable to connect to allocd on "
               << cuttlefish::kDefaultLocation << ": "
               << allocd_sock->StrError();
    exit(cuttlefish::kAllocdConnectionError);
  }

  Json::Value resource_config;
  Json::Value request_list;
  Json::Value req;
  req["request_type"] = "create_interface";
  req["uid"] = geteuid();
  req["iface_type"] = "mtap";
  request_list.append(req);
  req["iface_type"] = "wtap";
  request_list.append(req);

  resource_config["config_request"]["request_list"] = request_list;

  if (!cuttlefish::SendJsonMsg(allocd_sock, resource_config)) {
    LOG(FATAL) << "Failed to send JSON to allocd\n";
    return std::nullopt;
  }

  auto resp_opt = cuttlefish::RecvJsonMsg(allocd_sock);
  if (!resp_opt.has_value()) {
    LOG(FATAL) << "Bad Response from allocd\n";
    exit(cuttlefish::kAllocdConnectionError);
  }
  auto resp = resp_opt.value();

  if (!resp.isMember("config_status") || !resp["config_status"].isString()) {
    LOG(FATAL) << "Bad response from allocd: " << resp;
    exit(cuttlefish::kAllocdConnectionError);
  }

  if (resp["config_status"].asString() !=
      cuttlefish::StatusToStr(cuttlefish::RequestStatus::Success)) {
    LOG(FATAL) << "Failed to allocate interfaces " << resp;
    exit(cuttlefish::kAllocdConnectionError);
  }

  if (!resp.isMember("session_id") || !resp["session_id"].isUInt()) {
    LOG(FATAL) << "Bad response from allocd: " << resp;
    exit(cuttlefish::kAllocdConnectionError);
  }
  auto session_id = resp["session_id"].asUInt();

  if (!resp.isMember("response_list") || !resp["response_list"].isArray()) {
    LOG(FATAL) << "Bad response from allocd: " << resp;
    exit(cuttlefish::kAllocdConnectionError);
  }

  Json::Value resp_list = resp["response_list"];
  Json::Value mtap_resp;
  Json::Value wifi_resp;
  for (Json::Value::ArrayIndex i = 0; i != resp_list.size(); ++i) {
    auto ty = cuttlefish::StrToIfaceTy(resp_list[i]["iface_type"].asString());

    switch (ty) {
      case cuttlefish::IfaceType::mtap: {
        mtap_resp = resp_list[i];
        break;
      }
      case cuttlefish::IfaceType::wtap: {
        wifi_resp = resp_list[i];
        break;
      }
      default: {
        break;
      }
    }
  }

  if (!mtap_resp.isMember("iface_type")) {
    LOG(ERROR) << "Missing mtap response from allocd";
    return std::nullopt;
  }
  if (!wifi_resp.isMember("iface_type")) {
    LOG(ERROR) << "Missing wtap response from allocd";
    return std::nullopt;
  }

  config.mobile_tap.name = mtap_resp["iface_name"].asString();
  config.mobile_tap.resource_id = mtap_resp["resource_id"].asUInt();
  config.mobile_tap.session_id = session_id;

  config.wireless_tap.name = wifi_resp["iface_name"].asString();
  config.wireless_tap.resource_id = wifi_resp["resource_id"].asUInt();
  config.wireless_tap.session_id = session_id;

  return config;
}<|MERGE_RESOLUTION|>--- conflicted
+++ resolved
@@ -222,13 +222,8 @@
               "The TPM simulator to use. Disabled if empty.");
 DEFINE_string(tpm_device, "", "A host TPM device to pass through commands to.");
 DEFINE_bool(restart_subprocesses, true, "Restart any crashed host process");
-<<<<<<< HEAD
-=======
-DEFINE_bool(enable_tombstone_receiver, true, "Enables the tombstone logger on "
-            "both the guest and the host");
 DEFINE_bool(enable_vehicle_hal_grpc_server, true, "Enables the vehicle HAL "
             "emulation gRPC server on the host");
->>>>>>> 1f069b9d
 DEFINE_bool(use_bootloader, false, "Boots the device using a bootloader");
 DEFINE_string(bootloader, "", "Bootloader binary path");
 DEFINE_string(boot_slot, "", "Force booting into the given slot. If empty, "
