/*
 * Copyright (C) 2018 The Android Open Source Project
 *
 * Licensed under the Apache License, Version 2.0 (the "License");
 * you may not use this file except in compliance with the License.
 * You may obtain a copy of the License at
 *
 *      http://www.apache.org/licenses/LICENSE-2.0
 *
 * Unless required by applicable law or agreed to in writing, software
 * distributed under the License is distributed on an "AS IS" BASIS,
 * WITHOUT WARRANTIES OR CONDITIONS OF ANY KIND, either express or implied.
 * See the License for the specific language governing permissions and
 * limitations under the License.
 */

#include "host/commands/assemble_cvd/boot_config.h"

#include <fstream>
#include <sstream>
#include <string>

#include <sys/stat.h>

#include <android-base/logging.h>
#include <android-base/strings.h>

#include "common/libs/utils/files.h"
#include "common/libs/utils/subprocess.h"
#include "host/libs/config/cuttlefish_config.h"
#include "host/libs/config/kernel_args.h"

namespace {

size_t WriteEnvironment(const cuttlefish::CuttlefishConfig& config,
                        const std::string& env_path) {
  std::ostringstream env;
  auto kernel_args = KernelCommandLineFromConfig(config);
  env << "bootargs=" << android::base::Join(kernel_args, " ") << '\0';
  if (!config.boot_slot().empty()) {
      env << "android_slot_suffix=_" << config.boot_slot() << '\0';
  }
  env << "bootdevice=0:1" << '\0';
  env << "bootdelay=0" << '\0';
  env << "bootcmd=boot_android virtio -" << '\0';
  env << '\0';
  std::string env_str = env.str();
  std::ofstream file_out(env_path.c_str(), std::ios::binary);
  file_out << env_str;

  if(!file_out.good()) {
    return 0;
  }

  return env_str.length();
}

}  // namespace


bool InitBootloaderEnvPartition(const cuttlefish::CuttlefishConfig& config,
                                const std::string& boot_env_image_path) {
  auto tmp_boot_env_image_path = boot_env_image_path + ".tmp";
  auto uboot_env_path = config.AssemblyPath("u-boot.env");
  if(!WriteEnvironment(config, uboot_env_path)) {
    LOG(ERROR) << "Unable to write out plaintext env '" << uboot_env_path << ".'";
    return false;
  }

<<<<<<< HEAD
  auto mkimage_path = vsoc::DefaultHostArtifactsPath("bin/mkenvimage");
=======
  auto mkimage_path = cuttlefish::DefaultHostArtifactsPath("bin/mkenvimage");
>>>>>>> 8b49b64c
  cuttlefish::Command cmd(mkimage_path);
  cmd.AddParameter("-s");
  cmd.AddParameter("4096");
  cmd.AddParameter("-o");
  cmd.AddParameter(tmp_boot_env_image_path);
  cmd.AddParameter(uboot_env_path);
  int success = cmd.Start().Wait();
  if (success != 0) {
    LOG(ERROR) << "Unable to run mkenvimage. Exited with status " << success;
    return false;
  }

  if(!cuttlefish::FileExists(boot_env_image_path) || cuttlefish::ReadFile(boot_env_image_path) != cuttlefish::ReadFile(tmp_boot_env_image_path)) {
    if(!cuttlefish::RenameFile(tmp_boot_env_image_path, boot_env_image_path)) {
      LOG(ERROR) << "Unable to delete the old env image.";
      return false;
    }
    LOG(DEBUG) << "Updated bootloader environment image.";
  } else {
    cuttlefish::RemoveFile(tmp_boot_env_image_path);
  }

  return true;
}<|MERGE_RESOLUTION|>--- conflicted
+++ resolved
@@ -67,11 +67,7 @@
     return false;
   }
 
-<<<<<<< HEAD
-  auto mkimage_path = vsoc::DefaultHostArtifactsPath("bin/mkenvimage");
-=======
   auto mkimage_path = cuttlefish::DefaultHostArtifactsPath("bin/mkenvimage");
->>>>>>> 8b49b64c
   cuttlefish::Command cmd(mkimage_path);
   cmd.AddParameter("-s");
   cmd.AddParameter("4096");
