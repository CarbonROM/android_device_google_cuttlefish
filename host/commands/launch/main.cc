--- conflicted
+++ resolved
@@ -63,142 +63,6 @@
 using vsoc::GetPerInstanceDefault;
 using cvd::LauncherExitCodes;
 
-<<<<<<< HEAD
-DEFINE_string(
-    system_image, "",
-    "Path to the system image, if empty it is assumed to be a file named "
-    "system.img in the directory specified by -system_image_dir");
-DEFINE_string(cache_image, "", "Location of the cache partition image.");
-DEFINE_int32(cpus, 2, "Virtual CPU count.");
-DEFINE_string(data_image, "", "Location of the data partition image.");
-DEFINE_string(data_policy, "use_existing", "How to handle userdata partition."
-            " Either 'use_existing', 'create_if_missing', 'resize_up_to', or "
-            "'always_create'.");
-DEFINE_int32(blank_data_image_mb, 0,
-             "The size of the blank data image to generate, MB.");
-DEFINE_string(blank_data_image_fmt, "ext4",
-              "The fs format for the blank data image. Used with mkfs.");
-DEFINE_string(qemu_gdb, "",
-              "Debug flag to pass to qemu. e.g. -qemu_gdb=tcp::1234");
-
-DEFINE_int32(x_res, 720, "Width of the screen in pixels");
-DEFINE_int32(y_res, 1280, "Height of the screen in pixels");
-DEFINE_int32(dpi, 160, "Pixels per inch for the screen");
-DEFINE_int32(refresh_rate_hz, 60, "Screen refresh rate in Hertz");
-DEFINE_int32(num_screen_buffers, 3, "The number of screen buffers");
-
-DEFINE_bool(disable_app_armor_security, false,
-            "Disable AppArmor security in libvirt. For debug only.");
-DEFINE_bool(disable_dac_security, false,
-            "Disable DAC security in libvirt. For debug only.");
-DEFINE_string(kernel_path, "",
-              "Path to the kernel. Overrides the one from the boot image");
-DEFINE_string(extra_kernel_cmdline, "",
-              "Additional flags to put on the kernel command line");
-DEFINE_int32(loop_max_part, 7, "Maximum number of loop partitions");
-DEFINE_string(console, "ttyS0", "Console device for the guest kernel.");
-DEFINE_string(androidboot_console, "ttyS1",
-              "Console device for the Android framework");
-DEFINE_string(hardware_name, "vsoc",
-              "The codename of the device's hardware");
-DEFINE_string(guest_security, "selinux",
-              "The security module to use in the guest");
-DEFINE_bool(guest_enforce_security, true,
-            "Whether to run in enforcing mode (non permissive). Ignored if "
-            "-guest_security is empty.");
-DEFINE_bool(guest_audit_security, true,
-            "Whether to log security audits.");
-DEFINE_string(boot_image, "", "Location of cuttlefish boot image.");
-DEFINE_int32(memory_mb, 2048,
-             "Total amount of memory available for guest, MB.");
-std::string g_default_mempath{vsoc::GetDefaultMempath()};
-DEFINE_string(mempath, g_default_mempath.c_str(),
-              "Target location for the shmem file.");
-DEFINE_string(mobile_interface, "", // default handled on ParseCommandLine
-              "Network interface to use for mobile networking");
-DEFINE_string(mobile_tap_name, "", // default handled on ParseCommandLine
-              "The name of the tap interface to use for mobile");
-std::string g_default_serial_number{GetPerInstanceDefault("CUTTLEFISHCVD")};
-DEFINE_string(serial_number, g_default_serial_number.c_str(),
-              "Serial number to use for the device");
-DEFINE_string(instance_dir, "", // default handled on ParseCommandLine
-              "A directory to put all instance specific files");
-DEFINE_string(
-    vm_manager,
-    vsoc::HostSupportsQemuCli() ? vm_manager::QemuManager::name()
-                                : vm_manager::LibvirtManager::name(),
-    "What virtual machine manager to use, one of libvirt or qemu_cli");
-DEFINE_string(system_image_dir, vsoc::DefaultGuestImagePath(""),
-              "Location of the system partition images.");
-DEFINE_string(vendor_image, "", "Location of the vendor partition image.");
-
-DEFINE_bool(deprecated_boot_completed, false, "Log boot completed message to"
-            " host kernel. This is only used during transition of our clients."
-            " Will be deprecated soon.");
-DEFINE_bool(start_vnc_server, true, "Whether to start the vnc server process.");
-DEFINE_string(vnc_server_binary,
-              vsoc::DefaultHostArtifactsPath("bin/vnc_server"),
-              "Location of the vnc server binary.");
-DEFINE_string(virtual_usb_manager_binary,
-              vsoc::DefaultHostArtifactsPath("bin/virtual_usb_manager"),
-              "Location of the virtual usb manager binary.");
-DEFINE_string(kernel_log_monitor_binary,
-              vsoc::DefaultHostArtifactsPath("bin/kernel_log_monitor"),
-              "Location of the log monitor binary.");
-DEFINE_string(ivserver_binary,
-              vsoc::DefaultHostArtifactsPath("bin/ivserver"),
-              "Location of the ivshmem server binary.");
-DEFINE_int32(vnc_server_port, GetPerInstanceDefault(6444),
-             "The port on which the vnc server should listen");
-DEFINE_string(socket_forward_proxy_binary,
-              vsoc::DefaultHostArtifactsPath("bin/socket_forward_proxy"),
-              "Location of the socket_forward_proxy binary.");
-DEFINE_string(adb_mode, "tunnel",
-              "Mode for adb connection. Can be 'usb' for usb forwarding, "
-              "'tunnel' for tcp connection, or a comma separated list of types "
-              "as in 'usb,tunnel'");
-DEFINE_bool(run_adb_connector, true,
-            "Maintain adb connection by sending 'adb connect' commands to the "
-            "server. Only relevant with -adb_mode=tunnel");
-DEFINE_string(adb_connector_binary,
-              vsoc::DefaultHostArtifactsPath("bin/adb_connector"),
-              "Location of the adb_connector binary. Only relevant if "
-              "-run_adb_connector is true");
-DEFINE_int32(vhci_port, GetPerInstanceDefault(0), "VHCI port to use for usb");
-DEFINE_string(guest_mac_address,
-              GetPerInstanceDefault("00:43:56:44:80:"), // 00:43:56:44:80:0x
-              "MAC address of the wifi interface to be created on the guest.");
-DEFINE_string(host_mac_address,
-              "42:00:00:00:00:00",
-              "MAC address of the wifi interface running on the host.");
-DEFINE_string(wifi_interface, "", // default handled on ParseCommandLine
-              "Network interface to use for wifi");
-DEFINE_string(wifi_tap_name, "", // default handled on ParseCommandLine
-              "The name of the tap interface to use for wifi");
-// TODO(b/72969289) This should be generated
-DEFINE_string(dtb, "", "Path to the cuttlefish.dtb file");
-
-DEFINE_string(uuid, vsoc::GetPerInstanceDefault(vsoc::kDefaultUuidPrefix),
-              "UUID to use for the device. Random if not specified");
-DEFINE_bool(daemon, false,
-            "Run cuttlefish in background, the launcher exits on boot "
-            "completed/failed");
-
-DEFINE_string(device_title, "", "Human readable name for the instance, "
-              "used by the vnc_server for its server title");
-DEFINE_string(setupwizard_mode, "DISABLED",
-	      "One of DISABLED,OPTIONAL,REQUIRED");
-
-DEFINE_string(qemu_binary,
-              "/usr/bin/qemu-system-x86_64",
-              "The qemu binary to use");
-DEFINE_string(hypervisor_uri, "qemu:///system", "Hypervisor cannonical uri.");
-DEFINE_bool(log_xml, false, "Log the XML machine configuration");
-
-DECLARE_string(config_file);
-
-=======
->>>>>>> c2f06dbe
 namespace {
 
 cvd::OnSocketReadyCb GetOnSubprocessExitCallback(
