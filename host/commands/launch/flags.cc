#include "host/commands/launch/flags.h"

#include <iostream>

#include <gflags/gflags.h>
#include <glog/logging.h>

#include "common/libs/strings/str_split.h"
#include "common/libs/utils/environment.h"
#include "common/libs/utils/files.h"
#include "common/vsoc/lib/vsoc_memory.h"
#include "host/commands/launch/boot_image_unpacker.h"
#include "host/commands/launch/data_image.h"
#include "host/commands/launch/launch.h"
#include "host/commands/launch/launcher_defs.h"
#include "host/libs/vm_manager/crosvm_manager.h"
#include "host/libs/vm_manager/qemu_manager.h"
#include "host/libs/vm_manager/vm_manager.h"

using vsoc::GetPerInstanceDefault;
using cvd::LauncherExitCodes;

DEFINE_string(
    system_image, "",
    "Path to the system image, if empty it is assumed to be a file named "
    "system.img in the directory specified by -system_image_dir");
DEFINE_string(cache_image, "", "Location of the cache partition image.");
DEFINE_string(metadata_image, "", "Location of the metadata partition image "
              "to be generated.");
DEFINE_int32(blank_metadata_image_mb, 16,
             "The size of the blank metadata image to generate, MB.");
DEFINE_int32(cpus, 2, "Virtual CPU count.");
DEFINE_string(data_image, "", "Location of the data partition image.");
DEFINE_string(data_policy, "use_existing", "How to handle userdata partition."
            " Either 'use_existing', 'create_if_missing', 'resize_up_to', or "
            "'always_create'.");
DEFINE_int32(blank_data_image_mb, 0,
             "The size of the blank data image to generate, MB.");
DEFINE_string(blank_data_image_fmt, "ext4",
              "The fs format for the blank data image. Used with mkfs.");
DEFINE_string(qemu_gdb, "",
              "Debug flag to pass to qemu. e.g. -qemu_gdb=tcp::1234");

DEFINE_int32(x_res, 720, "Width of the screen in pixels");
DEFINE_int32(y_res, 1280, "Height of the screen in pixels");
DEFINE_int32(dpi, 160, "Pixels per inch for the screen");
DEFINE_int32(refresh_rate_hz, 60, "Screen refresh rate in Hertz");
DEFINE_int32(num_screen_buffers, 3, "The number of screen buffers");
DEFINE_string(kernel_path, "",
              "Path to the kernel. Overrides the one from the boot image");
DEFINE_bool(decompress_kernel, false,
            "Whether to decompress the kernel image. Required for crosvm.");
DEFINE_string(kernel_decompresser_executable,
              vsoc::DefaultHostArtifactsPath("bin/extract-vmlinux"),
             "Path to the extract-vmlinux executable.");
DEFINE_string(extra_kernel_cmdline, "",
              "Additional flags to put on the kernel command line");
DEFINE_int32(loop_max_part, 7, "Maximum number of loop partitions");
DEFINE_string(console, "ttyS0", "Console device for the guest kernel.");
DEFINE_string(androidboot_console, "ttyS1",
              "Console device for the Android framework");
DEFINE_string(
    hardware_name, "",
    "The codename of the device's hardware, one of {cutf_ivsh, cutf_cvm}");
DEFINE_string(guest_security, "selinux",
              "The security module to use in the guest");
DEFINE_bool(guest_enforce_security, true,
            "Whether to run in enforcing mode (non permissive). Ignored if "
            "-guest_security is empty.");
DEFINE_bool(guest_audit_security, true,
            "Whether to log security audits.");
DEFINE_string(boot_image, "", "Location of cuttlefish boot image.");
DEFINE_int32(memory_mb, 2048,
             "Total amount of memory available for guest, MB.");
std::string g_default_mempath{vsoc::GetDefaultMempath()};
DEFINE_string(mempath, g_default_mempath.c_str(),
              "Target location for the shmem file.");
DEFINE_string(mobile_interface, "", // default handled on ParseCommandLine
              "Network interface to use for mobile networking");
DEFINE_string(mobile_tap_name, "", // default handled on ParseCommandLine
              "The name of the tap interface to use for mobile");
std::string g_default_serial_number{GetPerInstanceDefault("CUTTLEFISHCVD")};
DEFINE_string(serial_number, g_default_serial_number.c_str(),
              "Serial number to use for the device");
DEFINE_string(instance_dir, "", // default handled on ParseCommandLine
              "A directory to put all instance specific files");
DEFINE_string(
    vm_manager, vm_manager::CrosvmManager::name(),
    "What virtual machine manager to use, one of {qemu_cli, crosvm}");
DEFINE_string(
    gpu_mode, vsoc::kGpuModeGuestSwiftshader,
    "What gpu configuration to use, one of {guest_swiftshader, drm_virgl}");
DEFINE_string(wayland_socket, "",
    "Location of the wayland socket to use for drm_virgl gpu_mode.");

DEFINE_string(system_image_dir, vsoc::DefaultGuestImagePath(""),
              "Location of the system partition images.");
DEFINE_string(vendor_image, "", "Location of the vendor partition image.");
DEFINE_string(product_image, "", "Location of the product partition image.");
DEFINE_string(super_image, "", "Location of the super partition image.");

DEFINE_bool(deprecated_boot_completed, false, "Log boot completed message to"
            " host kernel. This is only used during transition of our clients."
            " Will be deprecated soon.");
DEFINE_bool(start_vnc_server, true, "Whether to start the vnc server process.");
DEFINE_string(vnc_server_binary,
              vsoc::DefaultHostArtifactsPath("bin/vnc_server"),
              "Location of the vnc server binary.");
DEFINE_bool(start_stream_audio, false,
            "Whether to start the stream audio process.");
DEFINE_string(stream_audio_binary,
              vsoc::DefaultHostArtifactsPath("bin/stream_audio"),
              "Location of the stream_audio binary.");
DEFINE_string(virtual_usb_manager_binary,
              vsoc::DefaultHostArtifactsPath("bin/virtual_usb_manager"),
              "Location of the virtual usb manager binary.");
DEFINE_string(kernel_log_monitor_binary,
              vsoc::DefaultHostArtifactsPath("bin/kernel_log_monitor"),
              "Location of the log monitor binary.");
DEFINE_string(ivserver_binary,
              vsoc::DefaultHostArtifactsPath("bin/ivserver"),
              "Location of the ivshmem server binary.");
DEFINE_int32(vnc_server_port, GetPerInstanceDefault(6444),
             "The port on which the vnc server should listen");
DEFINE_int32(stream_audio_port, GetPerInstanceDefault(7444),
             "The port on which stream_audio should listen.");
DEFINE_string(socket_forward_proxy_binary,
              vsoc::DefaultHostArtifactsPath("bin/socket_forward_proxy"),
              "Location of the socket_forward_proxy binary.");
DEFINE_string(socket_vsock_proxy_binary,
              vsoc::DefaultHostArtifactsPath("bin/socket_vsock_proxy"),
              "Location of the socket_vsock_proxy binary.");
DEFINE_string(adb_mode, "vsock_half_tunnel",
              "Mode for ADB connection. Can be 'usb' for USB forwarding, "
              "'tunnel' for a TCP connection tunneled through VSoC, "
              "'vsock_tunnel' for a TCP connection tunneled through vsock, "
              "'native_vsock' for a  direct connection to the guest ADB over "
              "vsock, 'vsock_half_tunnel' for a TCP connection forwarded to "
              "the guest ADB server, or a comma separated list of types as in "
              "'usb,tunnel'");
DEFINE_bool(run_adb_connector, true,
            "Maintain adb connection by sending 'adb connect' commands to the "
            "server. Only relevant with -adb_mode=tunnel or vsock_tunnel");
DEFINE_string(adb_connector_binary,
              vsoc::DefaultHostArtifactsPath("bin/adb_connector"),
              "Location of the adb_connector binary. Only relevant if "
              "-run_adb_connector is true");
DEFINE_int32(vhci_port, GetPerInstanceDefault(0), "VHCI port to use for usb");
DEFINE_string(guest_mac_address,
              GetPerInstanceDefault("00:43:56:44:80:"), // 00:43:56:44:80:0x
              "MAC address of the wifi interface to be created on the guest.");
DEFINE_string(host_mac_address,
              "42:00:00:00:00:00",
              "MAC address of the wifi interface running on the host.");
DEFINE_string(wifi_tap_name, "", // default handled on ParseCommandLine
              "The name of the tap interface to use for wifi");
DEFINE_int32(vsock_guest_cid,
             vsoc::GetDefaultPerInstanceVsockCid(),
             "Guest identifier for vsock. Disabled if under 3.");

// TODO(b/72969289) This should be generated
DEFINE_string(dtb, "", "Path to the cuttlefish.dtb file");
DEFINE_string(gsi_fstab,
              vsoc::DefaultHostArtifactsPath("config/gsi.fstab"),
              "Path to the GSI fstab file");

DEFINE_string(uuid, vsoc::GetPerInstanceDefault(vsoc::kDefaultUuidPrefix),
              "UUID to use for the device. Random if not specified");
DEFINE_bool(daemon, false,
            "Run cuttlefish in background, the launcher exits on boot "
            "completed/failed");

DEFINE_string(device_title, "", "Human readable name for the instance, "
              "used by the vnc_server for its server title");
DEFINE_string(setupwizard_mode, "DISABLED",
            "One of DISABLED,OPTIONAL,REQUIRED");

DEFINE_string(qemu_binary,
              "/usr/bin/qemu-system-x86_64",
              "The qemu binary to use");
DEFINE_string(crosvm_binary,
              vsoc::DefaultHostArtifactsPath("bin/crosvm"),
              "The Crosvm binary to use");
DEFINE_bool(restart_subprocesses, true, "Restart any crashed host process");
DEFINE_bool(run_e2e_test, true, "Run e2e test after device launches");
DEFINE_string(e2e_test_binary,
              vsoc::DefaultHostArtifactsPath("bin/host_region_e2e_test"),
              "Location of the region end to end test binary");
DEFINE_string(logcat_receiver_binary,
              vsoc::DefaultHostArtifactsPath("bin/logcat_receiver"),
              "Binary for the logcat server");
DEFINE_string(logcat_mode, "", "How to send android's log messages from "
                               "guest to host. One of [serial, vsock]");
DEFINE_int32(logcat_vsock_port, vsoc::GetPerInstanceDefault(5620),
             "The port for logcat over vsock");
DEFINE_string(config_server_binary,
              vsoc::DefaultHostArtifactsPath("bin/config_server"),
              "Binary for the configuration server");
DEFINE_int32(config_server_port, vsoc::GetPerInstanceDefault(4680),
             "The (vsock) port for the configuration server");
DEFINE_int32(frames_vsock_port, vsoc::GetPerInstanceDefault(5580),
             "The vsock port to receive frames from the guest on");
DEFINE_bool(enable_tombstone_receiver, false, "Enables the tombstone logger on "
            "both the guest and the host");
DEFINE_string(tombstone_receiver_binary,
              vsoc::DefaultHostArtifactsPath("bin/tombstone_receiver"),
              "Binary for the tombstone server");
DEFINE_int32(tombstone_receiver_port, vsoc::GetPerInstanceDefault(5630),
             "The vsock port for tombstones");
namespace {

template<typename S, typename T>
static std::string concat(const S& s, const T& t) {
  std::ostringstream os;
  os << s << t;
  return os.str();
}

bool ResolveInstanceFiles() {
  if (FLAGS_system_image_dir.empty()) {
    LOG(ERROR) << "--system_image_dir must be specified.";
    return false;
  }

  // If user did not specify location of either of these files, expect them to
  // be placed in --system_image_dir location.
  std::string default_system_image = FLAGS_system_image_dir + "/system.img";
  SetCommandLineOptionWithMode("system_image", default_system_image.c_str(),
                               google::FlagSettingMode::SET_FLAGS_DEFAULT);
  std::string default_boot_image = FLAGS_system_image_dir + "/boot.img";
  SetCommandLineOptionWithMode("boot_image", default_boot_image.c_str(),
                               google::FlagSettingMode::SET_FLAGS_DEFAULT);
  std::string default_cache_image = FLAGS_system_image_dir + "/cache.img";
  SetCommandLineOptionWithMode("cache_image", default_cache_image.c_str(),
                               google::FlagSettingMode::SET_FLAGS_DEFAULT);
  std::string default_data_image = FLAGS_system_image_dir + "/userdata.img";
  SetCommandLineOptionWithMode("data_image", default_data_image.c_str(),
                               google::FlagSettingMode::SET_FLAGS_DEFAULT);
  std::string default_vendor_image = FLAGS_system_image_dir + "/vendor.img";
  SetCommandLineOptionWithMode("vendor_image", default_vendor_image.c_str(),
                               google::FlagSettingMode::SET_FLAGS_DEFAULT);
  std::string default_metadata_image = FLAGS_system_image_dir + "/metadata.img";
  SetCommandLineOptionWithMode("metadata_image", default_metadata_image.c_str(),
                               google::FlagSettingMode::SET_FLAGS_DEFAULT);
  std::string default_product_image = FLAGS_system_image_dir + "/product.img";
  SetCommandLineOptionWithMode("product_image", default_product_image.c_str(),
                               google::FlagSettingMode::SET_FLAGS_DEFAULT);
  std::string default_super_image = FLAGS_system_image_dir + "/super.img";
  SetCommandLineOptionWithMode("super_image", default_super_image.c_str(),
                               google::FlagSettingMode::SET_FLAGS_DEFAULT);

  return true;
}

std::string GetCuttlefishEnvPath() {
  return cvd::StringFromEnv("HOME", ".") + "/.cuttlefish.sh";
}

// Initializes the config object and saves it to file. It doesn't return it, all
// further uses of the config should happen through the singleton
bool InitializeCuttlefishConfiguration(
    const cvd::BootImageUnpacker& boot_image_unpacker) {
  vsoc::CuttlefishConfig tmp_config_obj;
  auto& memory_layout = *vsoc::VSoCMemoryLayout::Get();
  // Set this first so that calls to PerInstancePath below are correct
  tmp_config_obj.set_instance_dir(FLAGS_instance_dir);
  if (!vm_manager::VmManager::IsValidName(FLAGS_vm_manager)) {
    LOG(ERROR) << "Invalid vm_manager: " << FLAGS_vm_manager;
    return false;
  }
  if (!vm_manager::VmManager::IsValidName(FLAGS_vm_manager)) {
    LOG(ERROR) << "Invalid vm_manager: " << FLAGS_vm_manager;
    return false;
  }
  tmp_config_obj.set_vm_manager(FLAGS_vm_manager);
  tmp_config_obj.set_gpu_mode(FLAGS_gpu_mode);
  if (!vm_manager::VmManager::ConfigureGpuMode(&tmp_config_obj)) {
    LOG(ERROR) << "Invalid gpu_mode=" << FLAGS_gpu_mode <<
               " does not work with vm_manager=" << FLAGS_vm_manager;
    return false;
  }
  tmp_config_obj.set_wayland_socket(FLAGS_wayland_socket);

  vm_manager::VmManager::ConfigureBootDevices(&tmp_config_obj);

  // TODO(b/77276633): This should be handled as part of the GPU configuration
  tmp_config_obj.add_kernel_cmdline("androidboot.hardware.egl=swiftshader");

  vm_manager::VmManager::ConfigureBootDevices(&tmp_config_obj);

  tmp_config_obj.set_serial_number(FLAGS_serial_number);

  tmp_config_obj.set_cpus(FLAGS_cpus);
  tmp_config_obj.set_memory_mb(FLAGS_memory_mb);

  tmp_config_obj.set_dpi(FLAGS_dpi);
  tmp_config_obj.set_setupwizard_mode(FLAGS_setupwizard_mode);
  tmp_config_obj.set_x_res(FLAGS_x_res);
  tmp_config_obj.set_y_res(FLAGS_y_res);
  tmp_config_obj.set_num_screen_buffers(FLAGS_num_screen_buffers);
  tmp_config_obj.set_refresh_rate_hz(FLAGS_refresh_rate_hz);
  tmp_config_obj.set_gdb_flag(FLAGS_qemu_gdb);
  std::vector<std::string> adb = cvd::StrSplit(FLAGS_adb_mode, ',');
  tmp_config_obj.set_adb_mode(std::set<std::string>(adb.begin(), adb.end()));
  tmp_config_obj.set_adb_ip_and_port("127.0.0.1:" + std::to_string(GetHostPort()));

  tmp_config_obj.set_device_title(FLAGS_device_title);
  if (FLAGS_kernel_path.size()) {
    tmp_config_obj.set_kernel_image_path(FLAGS_kernel_path);
    tmp_config_obj.set_use_unpacked_kernel(false);
  } else {
    tmp_config_obj.set_kernel_image_path(
        tmp_config_obj.PerInstancePath("kernel"));
    tmp_config_obj.set_use_unpacked_kernel(true);
  }
  tmp_config_obj.set_decompress_kernel(FLAGS_decompress_kernel);
  if (FLAGS_decompress_kernel) {
    tmp_config_obj.set_decompressed_kernel_image_path(
        tmp_config_obj.PerInstancePath("vmlinux"));
  }

  auto ramdisk_path = tmp_config_obj.PerInstancePath("ramdisk.img");
  bool use_ramdisk = boot_image_unpacker.HasRamdiskImage();
  if (!use_ramdisk) {
    LOG(INFO) << "No ramdisk present; assuming system-as-root build";
    ramdisk_path = "";
  }

  // Fallback for older builds, or builds from branches without DAP
  if (!FLAGS_super_image.empty() && !cvd::FileHasContent(FLAGS_super_image.c_str())) {
    LOG(INFO) << "No super image detected; assuming non-DAP build";
    FLAGS_super_image.clear();
  }

  // This needs to be done here because the dtb path depends on the presence of
  // the ramdisk. If we are booting a super image, the fstab is passed through
  // from the ramdisk, it should never be defined by dt.
  if (FLAGS_super_image.empty() && FLAGS_dtb.empty()) {
    if (use_ramdisk) {
      FLAGS_dtb = vsoc::DefaultHostArtifactsPath("config/initrd-root.dtb");
    } else {
      FLAGS_dtb = vsoc::DefaultHostArtifactsPath("config/system-root.dtb");
    }
  }

  tmp_config_obj.add_kernel_cmdline(boot_image_unpacker.kernel_cmdline());
  if (!use_ramdisk) {
    tmp_config_obj.add_kernel_cmdline("root=/dev/vda");
  }
  if (!FLAGS_super_image.empty()) {
    tmp_config_obj.add_kernel_cmdline("androidboot.super_partition=vda");
  }
  tmp_config_obj.add_kernel_cmdline("init=/init");
  tmp_config_obj.add_kernel_cmdline(
      concat("androidboot.serialno=", FLAGS_serial_number));
  tmp_config_obj.add_kernel_cmdline("mac80211_hwsim.radios=0");
  tmp_config_obj.add_kernel_cmdline(concat("androidboot.lcd_density=", FLAGS_dpi));
  tmp_config_obj.add_kernel_cmdline(
      concat("androidboot.setupwizard_mode=", FLAGS_setupwizard_mode));
  tmp_config_obj.add_kernel_cmdline(concat("loop.max_part=", FLAGS_loop_max_part));
  if (!FLAGS_console.empty()) {
    tmp_config_obj.add_kernel_cmdline(concat("console=", FLAGS_console));
  }
  if (!FLAGS_androidboot_console.empty()) {
    tmp_config_obj.add_kernel_cmdline(
        concat("androidboot.console=", FLAGS_androidboot_console));
  }
  if (!FLAGS_hardware_name.empty()) {
    tmp_config_obj.add_kernel_cmdline(
        concat("androidboot.hardware=", FLAGS_hardware_name));
  }
  if (FLAGS_logcat_mode == cvd::kLogcatVsockMode) {
    tmp_config_obj.add_kernel_cmdline(concat("androidboot.vsock_logcat_port=",
                                             FLAGS_logcat_vsock_port));
  }
  tmp_config_obj.add_kernel_cmdline(concat("androidboot.cuttlefish_config_server_port=",
                                           FLAGS_config_server_port));
  tmp_config_obj.set_hardware_name(FLAGS_hardware_name);
  if (!FLAGS_guest_security.empty()) {
    tmp_config_obj.add_kernel_cmdline(concat("security=", FLAGS_guest_security));
    if (FLAGS_guest_enforce_security) {
      tmp_config_obj.add_kernel_cmdline("enforcing=1");
    } else {
      tmp_config_obj.add_kernel_cmdline("enforcing=0");
      tmp_config_obj.add_kernel_cmdline("androidboot.selinux=permissive");
    }
    if (FLAGS_guest_audit_security) {
      tmp_config_obj.add_kernel_cmdline("audit=1");
    } else {
      tmp_config_obj.add_kernel_cmdline("audit=0");
    }
  }
  if (FLAGS_run_e2e_test) {
    tmp_config_obj.add_kernel_cmdline("androidboot.vsoc_e2e_test=1");
  }
  if (FLAGS_extra_kernel_cmdline.size()) {
    tmp_config_obj.add_kernel_cmdline(FLAGS_extra_kernel_cmdline);
  }

  if (FLAGS_super_image.empty()) {
    tmp_config_obj.set_system_image_path(FLAGS_system_image);
    tmp_config_obj.set_vendor_image_path(FLAGS_vendor_image);
    tmp_config_obj.set_product_image_path(FLAGS_product_image);
    tmp_config_obj.set_super_image_path("");
    tmp_config_obj.set_dtb_path(FLAGS_dtb);
    tmp_config_obj.set_gsi_fstab_path(FLAGS_gsi_fstab);
  } else {
    tmp_config_obj.set_system_image_path("");
    tmp_config_obj.set_vendor_image_path("");
    tmp_config_obj.set_product_image_path("");
    tmp_config_obj.set_super_image_path(FLAGS_super_image);
    tmp_config_obj.set_dtb_path("");
    tmp_config_obj.set_gsi_fstab_path("");
  }

  tmp_config_obj.set_ramdisk_image_path(ramdisk_path);
  tmp_config_obj.set_cache_image_path(FLAGS_cache_image);
  tmp_config_obj.set_data_image_path(FLAGS_data_image);
  tmp_config_obj.set_metadata_image_path(FLAGS_metadata_image);

  tmp_config_obj.set_mempath(FLAGS_mempath);
  tmp_config_obj.set_ivshmem_qemu_socket_path(
      tmp_config_obj.PerInstancePath("ivshmem_socket_qemu"));
  tmp_config_obj.set_ivshmem_client_socket_path(
      tmp_config_obj.PerInstancePath("ivshmem_socket_client"));
  tmp_config_obj.set_ivshmem_vector_count(memory_layout.GetRegions().size());

  if (AdbUsbEnabled(tmp_config_obj)) {
    tmp_config_obj.set_usb_v1_socket_name(tmp_config_obj.PerInstancePath("usb-v1"));
    tmp_config_obj.set_vhci_port(FLAGS_vhci_port);
    tmp_config_obj.set_usb_ip_socket_name(tmp_config_obj.PerInstancePath("usb-ip"));
  }

  tmp_config_obj.set_kernel_log_socket_name(tmp_config_obj.PerInstancePath("kernel-log"));
  tmp_config_obj.set_deprecated_boot_completed(FLAGS_deprecated_boot_completed);
  tmp_config_obj.set_console_path(tmp_config_obj.PerInstancePath("console"));
  tmp_config_obj.set_logcat_path(tmp_config_obj.PerInstancePath("logcat"));
  tmp_config_obj.set_logcat_receiver_binary(FLAGS_logcat_receiver_binary);
  tmp_config_obj.set_config_server_binary(FLAGS_config_server_binary);
  tmp_config_obj.set_launcher_log_path(tmp_config_obj.PerInstancePath("launcher.log"));
  tmp_config_obj.set_launcher_monitor_socket_path(
      tmp_config_obj.PerInstancePath("launcher_monitor.sock"));

  tmp_config_obj.set_mobile_bridge_name(FLAGS_mobile_interface);
  tmp_config_obj.set_mobile_tap_name(FLAGS_mobile_tap_name);

  tmp_config_obj.set_wifi_tap_name(FLAGS_wifi_tap_name);

  tmp_config_obj.set_wifi_guest_mac_addr(FLAGS_guest_mac_address);
  tmp_config_obj.set_wifi_host_mac_addr(FLAGS_host_mac_address);

  tmp_config_obj.set_vsock_guest_cid(FLAGS_vsock_guest_cid);

  tmp_config_obj.set_entropy_source("/dev/urandom");
  tmp_config_obj.set_uuid(FLAGS_uuid);

  tmp_config_obj.set_qemu_binary(FLAGS_qemu_binary);
  tmp_config_obj.set_crosvm_binary(FLAGS_crosvm_binary);
  tmp_config_obj.set_ivserver_binary(FLAGS_ivserver_binary);
  tmp_config_obj.set_kernel_log_monitor_binary(FLAGS_kernel_log_monitor_binary);

  tmp_config_obj.set_enable_vnc_server(FLAGS_start_vnc_server);
  tmp_config_obj.set_vnc_server_binary(FLAGS_vnc_server_binary);
  tmp_config_obj.set_vnc_server_port(FLAGS_vnc_server_port);

  tmp_config_obj.set_enable_stream_audio(FLAGS_start_stream_audio);
  tmp_config_obj.set_stream_audio_binary(FLAGS_stream_audio_binary);
  tmp_config_obj.set_stream_audio_port(FLAGS_stream_audio_port);

  tmp_config_obj.set_restart_subprocesses(FLAGS_restart_subprocesses);
  tmp_config_obj.set_run_adb_connector(FLAGS_run_adb_connector);
  tmp_config_obj.set_adb_connector_binary(FLAGS_adb_connector_binary);
  tmp_config_obj.set_virtual_usb_manager_binary(
      FLAGS_virtual_usb_manager_binary);
  tmp_config_obj.set_socket_forward_proxy_binary(
      FLAGS_socket_forward_proxy_binary);
  tmp_config_obj.set_socket_vsock_proxy_binary(FLAGS_socket_vsock_proxy_binary);
  tmp_config_obj.set_run_as_daemon(FLAGS_daemon);
  tmp_config_obj.set_run_e2e_test(FLAGS_run_e2e_test);
  tmp_config_obj.set_e2e_test_binary(FLAGS_e2e_test_binary);

  tmp_config_obj.set_data_policy(FLAGS_data_policy);
  tmp_config_obj.set_blank_data_image_mb(FLAGS_blank_data_image_mb);
  tmp_config_obj.set_blank_data_image_fmt(FLAGS_blank_data_image_fmt);

  if(!AdbUsbEnabled(tmp_config_obj)) {
    tmp_config_obj.disable_usb_adb();
  }

  tmp_config_obj.set_logcat_mode(FLAGS_logcat_mode);
  tmp_config_obj.set_logcat_vsock_port(FLAGS_logcat_vsock_port);
  tmp_config_obj.set_config_server_port(FLAGS_config_server_port);
  tmp_config_obj.set_frames_vsock_port(FLAGS_frames_vsock_port);
  if (!tmp_config_obj.enable_ivserver() && tmp_config_obj.enable_vnc_server()) {
    tmp_config_obj.add_kernel_cmdline(concat("androidboot.vsock_frames_port=",
                                             FLAGS_frames_vsock_port));
  }

  tmp_config_obj.set_enable_tombstone_receiver(FLAGS_enable_tombstone_receiver);
  tmp_config_obj.set_tombstone_receiver_port(FLAGS_tombstone_receiver_port);
  tmp_config_obj.set_tombstone_receiver_binary(FLAGS_tombstone_receiver_binary);
  if (FLAGS_enable_tombstone_receiver) {
    tmp_config_obj.add_kernel_cmdline("androidboot.tombstone_transmit=1");
    tmp_config_obj.add_kernel_cmdline(concat("androidboot.vsock_tombstone_port="
      ,FLAGS_tombstone_receiver_port));
    // TODO (b/128842613) populate a cid flag to read the host CID during
    // runtime
  } else {
    tmp_config_obj.add_kernel_cmdline("androidboot.tombstone_transmit=0");
  }

  tmp_config_obj.set_cuttlefish_env_path(GetCuttlefishEnvPath());

  auto config_file = GetConfigFilePath(tmp_config_obj);
  auto config_link = vsoc::GetGlobalConfigFileLink();
  // Save the config object before starting any host process
  if (!tmp_config_obj.SaveToFile(config_file)) {
    LOG(ERROR) << "Unable to save config object";
    return false;
  }
  setenv(vsoc::kCuttlefishConfigEnvVarName, config_file.c_str(), true);
  if (symlink(config_file.c_str(), config_link.c_str()) != 0) {
    LOG(ERROR) << "Failed to create symlink to config file at " << config_link
               << ": " << strerror(errno);
    return false;
  }

  return true;
}

void SetDefaultFlagsForQemu() {
  auto default_mobile_interface = GetPerInstanceDefault("cvd-mbr-");
  SetCommandLineOptionWithMode("mobile_interface",
                               default_mobile_interface.c_str(),
                               google::FlagSettingMode::SET_FLAGS_DEFAULT);
  auto default_mobile_tap_name = GetPerInstanceDefault("cvd-mtap-");
  SetCommandLineOptionWithMode("mobile_tap_name",
                               default_mobile_tap_name.c_str(),
                               google::FlagSettingMode::SET_FLAGS_DEFAULT);
  auto default_wifi_tap_name = GetPerInstanceDefault("cvd-wtap-");
  SetCommandLineOptionWithMode("wifi_tap_name",
                               default_wifi_tap_name.c_str(),
                               google::FlagSettingMode::SET_FLAGS_DEFAULT);
  auto default_instance_dir =
      cvd::StringFromEnv("HOME", ".") + "/cuttlefish_runtime";
  SetCommandLineOptionWithMode("instance_dir",
                               default_instance_dir.c_str(),
                               google::FlagSettingMode::SET_FLAGS_DEFAULT);
  SetCommandLineOptionWithMode("hardware_name", "cutf_ivsh",
                               google::FlagSettingMode::SET_FLAGS_DEFAULT);
  SetCommandLineOptionWithMode("decompress_kernel", "false",
                               google::FlagSettingMode::SET_FLAGS_DEFAULT);
  SetCommandLineOptionWithMode("logcat_mode", cvd::kLogcatSerialMode,
                               google::FlagSettingMode::SET_FLAGS_DEFAULT);
}

void SetDefaultFlagsForCrosvm() {
  auto default_mobile_interface = GetPerInstanceDefault("cvd-mbr-");
  SetCommandLineOptionWithMode("mobile_interface",
                               default_mobile_interface.c_str(),
                               google::FlagSettingMode::SET_FLAGS_DEFAULT);
  auto default_mobile_tap_name = GetPerInstanceDefault("cvd-mtap-");
  SetCommandLineOptionWithMode("mobile_tap_name",
                               default_mobile_tap_name.c_str(),
                               google::FlagSettingMode::SET_FLAGS_DEFAULT);
  auto default_wifi_tap_name = GetPerInstanceDefault("cvd-wtap-");
  SetCommandLineOptionWithMode("wifi_tap_name",
                               default_wifi_tap_name.c_str(),
                               google::FlagSettingMode::SET_FLAGS_DEFAULT);
  auto default_instance_dir =
      cvd::StringFromEnv("HOME", ".") + "/cuttlefish_runtime";
  SetCommandLineOptionWithMode("instance_dir",
                               default_instance_dir.c_str(),
                               google::FlagSettingMode::SET_FLAGS_DEFAULT);
  auto default_wayland_socket = vsoc::DefaultEnvironmentPath(
      "XDG_RUNTIME_DIR", default_instance_dir.c_str(), "wayland-0");
  SetCommandLineOptionWithMode("wayland_socket",
                               default_wayland_socket.c_str(),
                               google::FlagSettingMode::SET_FLAGS_DEFAULT);
<<<<<<< HEAD
=======
  SetCommandLineOptionWithMode("hardware_name", "cutf_cvm",
                               google::FlagSettingMode::SET_FLAGS_DEFAULT);
>>>>>>> 95d0b995
  SetCommandLineOptionWithMode("decompress_kernel", "true",
                               google::FlagSettingMode::SET_FLAGS_DEFAULT);
  SetCommandLineOptionWithMode("run_e2e_test", "false",
                               google::FlagSettingMode::SET_FLAGS_DEFAULT);
  SetCommandLineOptionWithMode("logcat_mode", cvd::kLogcatVsockMode,
                               google::FlagSettingMode::SET_FLAGS_DEFAULT);
}

bool ParseCommandLineFlags(int* argc, char*** argv) {
  // The config_file is created by the launcher, so the launcher is the only
  // host process that doesn't use the flag.
  // Set the default to empty.
  google::SetCommandLineOptionWithMode("config_file", "",
                                       gflags::SET_FLAGS_DEFAULT);
  google::ParseCommandLineNonHelpFlags(argc, argv, true);
  bool invalid_manager = false;
  if (FLAGS_vm_manager == vm_manager::QemuManager::name()) {
    SetDefaultFlagsForQemu();
  } else if (FLAGS_vm_manager == vm_manager::CrosvmManager::name()) {
    SetDefaultFlagsForCrosvm();
  } else {
    std::cerr << "Unknown Virtual Machine Manager: " << FLAGS_vm_manager
              << std::endl;
    invalid_manager = true;
  }
  google::HandleCommandLineHelpFlags();
  if (invalid_manager) {
    return false;
  }
  // Set the env variable to empty (in case the caller passed a value for it).
  unsetenv(vsoc::kCuttlefishConfigEnvVarName);

  return ResolveInstanceFiles();
}

bool CleanPriorFiles() {
  // Everything on the instance directory
  std::string prior_files = FLAGS_instance_dir + "/*";
  // The shared memory file
  prior_files += " " + FLAGS_mempath;
  // The environment file
  prior_files += " " + GetCuttlefishEnvPath();
  // The global link to the config file
  prior_files += " " + vsoc::GetGlobalConfigFileLink();
  LOG(INFO) << "Assuming prior files of " << prior_files;
  std::string fuser_cmd = "fuser " + prior_files + " 2> /dev/null";
  int rval = std::system(fuser_cmd.c_str());
  // fuser returns 0 if any of the files are open
  if (WEXITSTATUS(rval) == 0) {
    LOG(ERROR) << "Clean aborted: files are in use";
    return false;
  }
  std::string clean_command = "rm -rf " + prior_files;
  rval = std::system(clean_command.c_str());
  if (WEXITSTATUS(rval) != 0) {
    LOG(ERROR) << "Remove of files failed";
    return false;
  }
  return true;
}

bool DecompressKernel(const std::string& src, const std::string& dst) {
  cvd::Command decomp_cmd(FLAGS_kernel_decompresser_executable);
  decomp_cmd.AddParameter(src);
  auto output_file = cvd::SharedFD::Creat(dst.c_str(), 0666);
  if (!output_file->IsOpen()) {
    LOG(ERROR) << "Unable to create decompressed image file: "
               << output_file->StrError();
    return false;
  }
  decomp_cmd.RedirectStdIO(cvd::Subprocess::StdIOChannel::kStdOut, output_file);
  auto decomp_proc = decomp_cmd.Start(false);
  return decomp_proc.Started() && decomp_proc.Wait() == 0;
}
} // namespace

vsoc::CuttlefishConfig* InitFilesystemAndCreateConfig(int* argc, char*** argv) {
  if (!ParseCommandLineFlags(argc, argv)) {
    LOG(ERROR) << "Failed to parse command arguments";
    exit(LauncherExitCodes::kArgumentParsingError);
  }

  // Clean up prior files before saving the config file (doing it after would
  // delete it)
  if (!CleanPriorFiles()) {
    LOG(ERROR) << "Failed to clean prior files";
    exit(LauncherExitCodes::kPrioFilesCleanupError);
  }
  // Create instance directory if it doesn't exist.
  if (!cvd::DirectoryExists(FLAGS_instance_dir.c_str())) {
    LOG(INFO) << "Setting up " << FLAGS_instance_dir;
    if (mkdir(FLAGS_instance_dir.c_str(), S_IRWXU | S_IRWXG | S_IROTH | S_IXOTH) < 0) {
      LOG(ERROR) << "Failed to create instance directory: "
                 << FLAGS_instance_dir << ". Error: " << errno;
      exit(LauncherExitCodes::kInstanceDirCreationError);
    }
  }

  if (!cvd::FileHasContent(FLAGS_boot_image)) {
    LOG(ERROR) << "File not found: " << FLAGS_boot_image;
    exit(cvd::kCuttlefishConfigurationInitError);
  }

  auto boot_img_unpacker = cvd::BootImageUnpacker::FromImage(FLAGS_boot_image);

  if (!InitializeCuttlefishConfiguration(*boot_img_unpacker)) {
    LOG(ERROR) << "Failed to initialize configuration";
    exit(LauncherExitCodes::kCuttlefishConfigurationInitError);
  }
  // Do this early so that the config object is ready for anything that needs it
  auto config = vsoc::CuttlefishConfig::Get();
  if (!config) {
    LOG(ERROR) << "Failed to obtain config singleton";
    exit(LauncherExitCodes::kCuttlefishConfigurationInitError);
  }

  if (!boot_img_unpacker->Unpack(config->ramdisk_image_path(),
                                 config->use_unpacked_kernel()
                                     ? config->kernel_image_path()
                                     : "")) {
    LOG(ERROR) << "Failed to unpack boot image";
    exit(LauncherExitCodes::kBootImageUnpackError);
  }

  if (config->decompress_kernel()) {
    if (!DecompressKernel(config->kernel_image_path(),
        config->decompressed_kernel_image_path())) {
      LOG(ERROR) << "Failed to decompress kernel";
      exit(LauncherExitCodes::kKernelDecompressError);
    }
  }

  ValidateAdbModeFlag(*config);

  // Create data if necessary
  if (!ApplyDataImagePolicy(*config)) {
    exit(cvd::kCuttlefishConfigurationInitError);
  }

  CreateBlankImage(FLAGS_metadata_image, FLAGS_blank_metadata_image_mb, "none");

  // Check that the files exist
  for (const auto& file :
       {config->system_image_path(), config->cache_image_path(),
        config->data_image_path(), config->vendor_image_path(),
        config->metadata_image_path(),  config->product_image_path(),
        config->super_image_path()}) {
    if (!file.empty() && !cvd::FileHasContent(file.c_str())) {
      LOG(ERROR) << "File not found: " << file;
      exit(cvd::kCuttlefishConfigurationInitError);
    }
  }

  return config;
}

std::string GetConfigFilePath(const vsoc::CuttlefishConfig& config) {
  return config.PerInstancePath("cuttlefish_config.json");
}<|MERGE_RESOLUTION|>--- conflicted
+++ resolved
@@ -283,11 +283,6 @@
 
   vm_manager::VmManager::ConfigureBootDevices(&tmp_config_obj);
 
-  // TODO(b/77276633): This should be handled as part of the GPU configuration
-  tmp_config_obj.add_kernel_cmdline("androidboot.hardware.egl=swiftshader");
-
-  vm_manager::VmManager::ConfigureBootDevices(&tmp_config_obj);
-
   tmp_config_obj.set_serial_number(FLAGS_serial_number);
 
   tmp_config_obj.set_cpus(FLAGS_cpus);
@@ -577,11 +572,8 @@
   SetCommandLineOptionWithMode("wayland_socket",
                                default_wayland_socket.c_str(),
                                google::FlagSettingMode::SET_FLAGS_DEFAULT);
-<<<<<<< HEAD
-=======
   SetCommandLineOptionWithMode("hardware_name", "cutf_cvm",
                                google::FlagSettingMode::SET_FLAGS_DEFAULT);
->>>>>>> 95d0b995
   SetCommandLineOptionWithMode("decompress_kernel", "true",
                                google::FlagSettingMode::SET_FLAGS_DEFAULT);
   SetCommandLineOptionWithMode("run_e2e_test", "false",
