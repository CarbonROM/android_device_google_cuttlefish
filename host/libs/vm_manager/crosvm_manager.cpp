--- conflicted
+++ resolved
@@ -63,11 +63,7 @@
   bool success = true;
   auto dhcp_leases = cuttlefish::ParseDnsmasqLeases(lease_file_fd);
   for (auto& lease : dhcp_leases) {
-<<<<<<< HEAD
-    std::uint8_t dhcp_server_ip[] = {192, 168, 96, (std::uint8_t) (vsoc::ForCurrentInstance(1) * 4 - 3)};
-=======
     std::uint8_t dhcp_server_ip[] = {192, 168, 96, (std::uint8_t) (cuttlefish::ForCurrentInstance(1) * 4 - 3)};
->>>>>>> 05d13e21
     if (!cuttlefish::ReleaseDhcp4(tap_fd, lease.mac_address, lease.ip_address, dhcp_server_ip)) {
       LOG(ERROR) << "Failed to release " << lease;
       success = false;
@@ -79,11 +75,7 @@
 }
 
 bool Stop() {
-<<<<<<< HEAD
-  auto config = vsoc::CuttlefishConfig::Get();
-=======
   auto config = cuttlefish::CuttlefishConfig::Get();
->>>>>>> 05d13e21
   cuttlefish::Command command(config->crosvm_binary());
   command.AddParameter("stop");
   command.AddParameter(GetControlSocketPath(config));
@@ -201,11 +193,7 @@
 
   if (config_->enable_sandbox()) {
     const bool seccomp_exists = cuttlefish::DirectoryExists(config_->seccomp_policy_dir());
-<<<<<<< HEAD
-    const std::string& var_empty_dir = vsoc::kCrosvmVarEmptyDir;
-=======
     const std::string& var_empty_dir = cuttlefish::kCrosvmVarEmptyDir;
->>>>>>> 05d13e21
     const bool var_empty_available = cuttlefish::DirectoryExists(var_empty_dir);
     if (!var_empty_available || !seccomp_exists) {
       LOG(FATAL) << var_empty_dir << " is not an existing, empty directory."
@@ -275,11 +263,7 @@
   crosvm_cmd.RedirectStdIO(cuttlefish::Subprocess::StdIOChannel::kStdErr,
                            log_out_wr);
 
-<<<<<<< HEAD
-  cuttlefish::Command log_tee_cmd(vsoc::DefaultHostArtifactsPath("bin/log_tee"));
-=======
   cuttlefish::Command log_tee_cmd(cuttlefish::DefaultHostArtifactsPath("bin/log_tee"));
->>>>>>> 05d13e21
   log_tee_cmd.AddParameter("--process_name=crosvm");
   log_tee_cmd.AddParameter("--log_fd_in=", log_out_rd);
 
