/*
 * Copyright (C) 2018 The Android Open Source Project
 *
 * Licensed under the Apache License, Version 2.0 (the "License");
 * you may not use this file except in compliance with the License.
 * You may obtain a copy of the License at
 *
 *      http://www.apache.org/licenses/LICENSE-2.0
 *
 * Unless required by applicable law or agreed to in writing, software
 * distributed under the License is distributed on an "AS IS" BASIS,
 * WITHOUT WARRANTIES OR CONDITIONS OF ANY KIND, either express or implied.
 * See the License for the specific language governing permissions and
 * limitations under the License.
 */

#include "host/libs/vm_manager/qemu_manager.h"

#include <string.h>
#include <sys/socket.h>
#include <sys/stat.h>
#include <sys/types.h>
#include <sys/un.h>
#include <sys/wait.h>
#include <unistd.h>

#include <cstdlib>
#include <sstream>
#include <string>
#include <thread>
#include <vector>

#include <glog/logging.h>

#include "common/libs/fs/shared_select.h"
#include "common/libs/utils/files.h"
#include "common/libs/utils/subprocess.h"
#include "common/libs/utils/users.h"
#include "host/libs/config/cuttlefish_config.h"

namespace vm_manager {

namespace {

std::string GetMonitorPath(const vsoc::CuttlefishConfig* config) {
  return config->PerInstancePath("qemu_monitor.sock");
}

void LogAndSetEnv(const char* key, const std::string& value) {
  setenv(key, value.c_str(), 1);
  LOG(INFO) << key << "=" << value;
}

<<<<<<< HEAD
pid_t BuildAndRunQemuCmd(const vsoc::CuttlefishConfig* config) {
=======
cvd::Subprocess BuildAndRunQemuCmd(const vsoc::CuttlefishConfig* config) {
>>>>>>> 724656a6
  // Set the config values in the environment
  LogAndSetEnv("qemu_binary", config->qemu_binary());
  LogAndSetEnv("instance_name", config->instance_name());
  LogAndSetEnv("memory_mb", std::to_string(config->memory_mb()));
  LogAndSetEnv("cpus", std::to_string(config->cpus()));
  LogAndSetEnv("uuid", config->uuid());
  LogAndSetEnv("monitor_path", GetMonitorPath(config));
  LogAndSetEnv("kernel_image_path", config->kernel_image_path());
  LogAndSetEnv("gdb_flag", config->gdb_flag());
  LogAndSetEnv("ramdisk_image_path", config->ramdisk_image_path());
  LogAndSetEnv("kernel_cmdline", config->kernel_cmdline_as_string());
  LogAndSetEnv("dtb_path", config->dtb_path());
  LogAndSetEnv("system_image_path", config->system_image_path());
  LogAndSetEnv("data_image_path", config->data_image_path());
  LogAndSetEnv("cache_image_path", config->cache_image_path());
  LogAndSetEnv("vendor_image_path", config->vendor_image_path());
  LogAndSetEnv("wifi_tap_name", config->wifi_tap_name());
  LogAndSetEnv("mobile_tap_name", config->mobile_tap_name());
  LogAndSetEnv("kernel_log_socket_name",
                      config->kernel_log_socket_name());
  LogAndSetEnv("console_path", config->console_path());
  LogAndSetEnv("logcat_path", config->logcat_path());
  LogAndSetEnv("ivshmem_qemu_socket_path",
                      config->ivshmem_qemu_socket_path());
  LogAndSetEnv("ivshmem_vector_count",
                      std::to_string(config->ivshmem_vector_count()));
  LogAndSetEnv("usb_v1_socket_name", config->usb_v1_socket_name());

  cvd::Command qemu_cmd(vsoc::DefaultHostArtifactsPath("bin/cf_qemu.sh"));
  return qemu_cmd.Start();
}

}  // namespace

const std::string QemuManager::name() { return "qemu_cli"; }

QemuManager::QemuManager(const vsoc::CuttlefishConfig* config)
  : VmManager(config) {}

bool QemuManager::Start() {
  if (monitor_conn_->IsOpen()) {
    LOG(ERROR) << "Already started, should call Stop() first";
    return false;
  }
  auto monitor_path = GetMonitorPath(config_);
  auto monitor_sock = cvd::SharedFD::SocketLocalServer(
      monitor_path.c_str(), false, SOCK_STREAM, 0666);

  BuildAndRunQemuCmd(config_);

  cvd::SharedFDSet fdset;
  fdset.Set(monitor_sock);
  struct timeval timeout {5, 0}; // Wait at most 5 seconds for qemu to connect
  int select_result = cvd::Select(&fdset, 0, 0, &timeout);
  if (select_result < 0) {
    LOG(ERROR) << "Error when calling seletct: " << strerror(errno);
    return false;
  }
  if (select_result == 0) {
    LOG(ERROR) << "Timed out waiting for qemu to connect to monitor";
    return false;
  }
  monitor_conn_ = cvd::SharedFD::Accept(*monitor_sock);
  monitor_conn_->Fcntl(F_SETFD, FD_CLOEXEC);
  return monitor_conn_->IsOpen();
}
bool QemuManager::Stop() {
  if (!monitor_conn_->IsOpen()) {
    LOG(ERROR) << "The connection to qemu is closed, is it still running?";
    return false;
  }
  char msg[] = "{\"execute\":\"qmp_capabilities\"}{\"execute\":\"quit\"}";
  ssize_t len = sizeof(msg) - 1;
  while (len > 0) {
    int tmp = monitor_conn_->Write(msg, len);
    if (tmp < 0) {
      LOG(ERROR) << "Error writing to socket: " << monitor_conn_->StrError();
      return false;
    }
    len -= tmp;
  }
  // Log the reply
  char buff[1000];
  while ((len = monitor_conn_->Read(buff, sizeof(buff) - 1)) > 0) {
    buff[len] = '\0';
    LOG(INFO) << "From qemu monitor: " << buff;
  }

  return true;
}

bool QemuManager::EnsureInstanceDirExists(const std::string& instance_dir) {
  if (!cvd::DirectoryExists(instance_dir.c_str())) {
    LOG(INFO) << "Setting up " << instance_dir;
    if (mkdir(instance_dir.c_str(), S_IRWXU | S_IRWXG | S_IROTH | S_IXOTH) < 0) {
      LOG(ERROR) << "Unable to create " << instance_dir << ". Error: " << errno;
      return false;
    }
  }
  return true;

}

bool QemuManager::ValidateHostConfiguration(
    std::vector<std::string>* config_commands) const {
  // the check for cvdnetwork needs to happen even if the user is not in kvm, so
  // we cant just say UserInGroup("kvm") && UserInGroup("cvdnetwork")
  auto in_kvm = VmManager::UserInGroup("kvm", config_commands);
  auto in_cvdnetwork = VmManager::UserInGroup("cvdnetwork", config_commands);
  return in_kvm && in_cvdnetwork;
}
}  // namespace vm_manager<|MERGE_RESOLUTION|>--- conflicted
+++ resolved
@@ -51,11 +51,7 @@
   LOG(INFO) << key << "=" << value;
 }
 
-<<<<<<< HEAD
-pid_t BuildAndRunQemuCmd(const vsoc::CuttlefishConfig* config) {
-=======
 cvd::Subprocess BuildAndRunQemuCmd(const vsoc::CuttlefishConfig* config) {
->>>>>>> 724656a6
   // Set the config values in the environment
   LogAndSetEnv("qemu_binary", config->qemu_binary());
   LogAndSetEnv("instance_name", config->instance_name());
