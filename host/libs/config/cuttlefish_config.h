/*
 * Copyright (C) 2018 The Android Open Source Project
 *
 * Licensed under the Apache License, Version 2.0 (the "License");
 * you may not use this file except in compliance with the License.
 * You may obtain a copy of the License at
 *
 *      http://www.apache.org/licenses/LICENSE-2.0
 *
 * Unless required by applicable law or agreed to in writing, software
 * distributed under the License is distributed on an "AS IS" BASIS,
 * WITHOUT WARRANTIES OR CONDITIONS OF ANY KIND, either express or implied.
 * See the License for the specific language governing permissions and
 * limitations under the License.
 */
#pragma once

#include <sys/types.h>
#include <array>
#include <cstdint>
#include <memory>
#include <string>
#include <set>
#include <vector>

namespace Json {
class Value;
}

namespace cuttlefish {
constexpr char kLogcatSerialMode[] = "serial";
constexpr char kLogcatVsockMode[] = "vsock";
}

namespace cuttlefish {

constexpr char kDefaultUuidPrefix[] = "699acfc4-c8c4-11e7-882b-5065f31dc1";
constexpr char kCuttlefishConfigEnvVarName[] = "CUTTLEFISH_CONFIG_FILE";
constexpr char kVsocUserPrefix[] = "vsoc-";
constexpr char kBootStartedMessage[] ="VIRTUAL_DEVICE_BOOT_STARTED";
constexpr char kBootCompletedMessage[] = "VIRTUAL_DEVICE_BOOT_COMPLETED";
constexpr char kBootFailedMessage[] = "VIRTUAL_DEVICE_BOOT_FAILED";
constexpr char kMobileNetworkConnectedMessage[] =
    "VIRTUAL_DEVICE_NETWORK_MOBILE_CONNECTED";
constexpr char kWifiConnectedMessage[] =
    "VIRTUAL_DEVICE_NETWORK_WIFI_CONNECTED";
constexpr char kInternalDirName[] = "internal";
constexpr char kSharedDirName[] = "shared";
constexpr char kCrosvmVarEmptyDir[] = "/var/empty";

enum class AdbMode {
  VsockTunnel,
  VsockHalfTunnel,
  NativeVsock,
  Unknown,
};

// Holds the configuration of the cuttlefish instances.
class CuttlefishConfig {
 public:
  static const CuttlefishConfig* Get();
  static bool ConfigExists();

  CuttlefishConfig();
  CuttlefishConfig(CuttlefishConfig&&);
  ~CuttlefishConfig();
  CuttlefishConfig& operator=(CuttlefishConfig&&);

  // Saves the configuration object in a file, it can then be read in other
  // processes by passing the --config_file option.
  bool SaveToFile(const std::string& file) const;

  std::string assembly_dir() const;
  void set_assembly_dir(const std::string& assembly_dir);

  std::string AssemblyPath(const std::string&) const;

  std::string composite_disk_path() const;

  std::string vm_manager() const;
  void set_vm_manager(const std::string& name);

  std::string gpu_mode() const;
  void set_gpu_mode(const std::string& name);

  int cpus() const;
  void set_cpus(int cpus);

  int memory_mb() const;
  void set_memory_mb(int memory_mb);

  int dpi() const;
  void set_dpi(int dpi);

  int x_res() const;
  void set_x_res(int x_res);

  int y_res() const;
  void set_y_res(int y_res);

  int refresh_rate_hz() const;
  void set_refresh_rate_hz(int refresh_rate_hz);

  // Returns kernel image extracted from the boot image or the user-provided one
  // if given by command line to the launcher. This function should not be used
  // to get the kernel image the vmm should boot, GetKernelImageToUse() should
  // be used instead.
  std::string kernel_image_path() const;
  void set_kernel_image_path(const std::string& kernel_image_path);

  bool decompress_kernel() const;
  void set_decompress_kernel(bool decompress_kernel);

  // Returns the path to the kernel image that should be given to the vm manager
  // to boot, takes into account whether the original image was decompressed or
  // not.
  std::string GetKernelImageToUse() const {
    return decompress_kernel() ? decompressed_kernel_image_path()
                               : kernel_image_path();
  }

  std::string decompressed_kernel_image_path() const;
  void set_decompressed_kernel_image_path(const std::string& path);

  bool use_unpacked_kernel() const;
  void set_use_unpacked_kernel(bool use_unpacked_kernel);

  std::string gdb_flag() const;
  void set_gdb_flag(const std::string& gdb);

  std::string ramdisk_image_path() const;
  void set_ramdisk_image_path(const std::string& ramdisk_image_path);

  std::string initramfs_path() const;
  void set_initramfs_path(const std::string& initramfs_path);

  std::string final_ramdisk_path() const;
  void set_final_ramdisk_path(const std::string& final_ramdisk_path);

  std::string vendor_ramdisk_image_path() const;
  void set_vendor_ramdisk_image_path(const std::string&
    vendor_ramdisk_image_path);

  bool deprecated_boot_completed() const;
  void set_deprecated_boot_completed(bool deprecated_boot_completed);

  void set_cuttlefish_env_path(const std::string& path);
  std::string cuttlefish_env_path() const;

  void set_adb_mode(const std::set<std::string>& modes);
  std::set<AdbMode> adb_mode() const;

  void set_setupwizard_mode(const std::string& title);
  std::string setupwizard_mode() const;

  void set_qemu_binary(const std::string& qemu_binary);
  std::string qemu_binary() const;

  void set_crosvm_binary(const std::string& crosvm_binary);
  std::string crosvm_binary() const;

  void set_tpm_binary(const std::string& tpm_binary);
  std::string tpm_binary() const;

  void set_tpm_device(const std::string& tpm_device);
  std::string tpm_device() const;

  void set_enable_vnc_server(bool enable_vnc_server);
  bool enable_vnc_server() const;

  void set_enable_sandbox(const bool enable_sandbox);
  bool enable_sandbox() const;

  void set_seccomp_policy_dir(const std::string& seccomp_policy_dir);
  std::string seccomp_policy_dir() const;

  void set_enable_webrtc(bool enable_webrtc);
  bool enable_webrtc() const;

  void set_webrtc_assets_dir(const std::string& webrtc_assets_dir);
  std::string webrtc_assets_dir() const;

  void set_webrtc_enable_adb_websocket(bool enable);
  bool webrtc_enable_adb_websocket() const;

  void set_restart_subprocesses(bool restart_subprocesses);
  bool restart_subprocesses() const;

  void set_run_adb_connector(bool run_adb_connector);
  bool run_adb_connector() const;

<<<<<<< HEAD
  void set_gnss_grpc_proxy_binary(const std::string& binary);
  std::string gnss_grpc_proxy_binary() const;

=======
>>>>>>> 2b299699
  void set_enable_gnss_grpc_proxy(const bool enable_gnss_grpc_proxy);
  bool enable_gnss_grpc_proxy() const;

  void set_run_as_daemon(bool run_as_daemon);
  bool run_as_daemon() const;

  void set_data_policy(const std::string& data_policy);
  std::string data_policy() const;

  void set_blank_data_image_mb(int blank_data_image_mb);
  int blank_data_image_mb() const;

  void set_blank_data_image_fmt(const std::string& blank_data_image_fmt);
  std::string blank_data_image_fmt() const;

  void set_use_bootloader(bool use_bootloader);
  bool use_bootloader() const;

  void set_bootloader(const std::string& bootloader_path);
  std::string bootloader() const;

  void set_boot_slot(const std::string& boot_slot);
  std::string boot_slot() const;

  void set_guest_enforce_security(bool guest_enforce_security);
  bool guest_enforce_security() const;

  void set_guest_audit_security(bool guest_audit_security);
  bool guest_audit_security() const;

  void set_guest_force_normal_boot(bool guest_force_normal_boot);
  bool guest_force_normal_boot() const;

  enum Answer {
    kUnknown = 0,
    kYes,
    kNo,
  };

  void set_enable_metrics(std::string enable_metrics);
  CuttlefishConfig::Answer enable_metrics() const;

  void set_metrics_binary(const std::string& metrics_binary);
  std::string metrics_binary() const;

  void set_boot_image_kernel_cmdline(std::string boot_image_kernel_cmdline);
  std::vector<std::string> boot_image_kernel_cmdline() const;

  void set_extra_kernel_cmdline(std::string extra_cmdline);
  std::vector<std::string> extra_kernel_cmdline() const;

  void set_vm_manager_kernel_cmdline(std::string vm_manager_cmdline);
  std::vector<std::string> vm_manager_kernel_cmdline() const;

  // A directory containing the SSL certificates for the signaling server
  void set_webrtc_certs_dir(const std::string& certs_dir);
  std::string webrtc_certs_dir() const;

  // The port for the webrtc signaling server. It's used by the signaling server
  // to bind to it and by the webrtc process to connect to and register itself
  void set_sig_server_port(int port);
  int sig_server_port() const;

  // The range of UDP ports available for webrtc sessions.
  void set_webrtc_udp_port_range(std::pair<uint16_t, uint16_t> range);
  std::pair<uint16_t, uint16_t> webrtc_udp_port_range() const;

  // The range of TCP ports available for webrtc sessions.
  void set_webrtc_tcp_port_range(std::pair<uint16_t, uint16_t> range);
  std::pair<uint16_t, uint16_t> webrtc_tcp_port_range() const;

  // The address of the signaling server
  void set_sig_server_address(const std::string& addr);
  std::string sig_server_address() const;

  // The path section of the url where the webrtc process registers itself with
  // the signaling server
  void set_sig_server_path(const std::string& path);
  std::string sig_server_path() const;

  // Whether the webrtc process should attempt to verify the authenticity of the
  // signaling server (reject self signed certificates)
  void set_sig_server_strict(bool strict);
  bool sig_server_strict() const;

  // The dns address of mobile network (RIL)
  void set_ril_dns(const std::string& ril_dns);
  std::string ril_dns() const;

  // KGDB configuration for kernel debugging
  void set_kgdb(bool kgdb);
  bool kgdb() const;

  void set_enable_modem_simulator(bool enable_modem_simulator);
  bool enable_modem_simulator() const;

  void set_modem_simulator_instance_number(int instance_numbers);
  int modem_simulator_instance_number() const;

  class InstanceSpecific;
  class MutableInstanceSpecific;

  MutableInstanceSpecific ForInstance(int instance_num);
  InstanceSpecific ForInstance(int instance_num) const;
  InstanceSpecific ForDefaultInstance() const;

  std::vector<InstanceSpecific> Instances() const;

  // A view into an existing CuttlefishConfig object for a particular instance.
  class InstanceSpecific {
    const CuttlefishConfig* config_;
    std::string id_;
    friend InstanceSpecific CuttlefishConfig::ForInstance(int num) const;
    friend InstanceSpecific CuttlefishConfig::ForDefaultInstance() const;
    friend std::vector<InstanceSpecific> CuttlefishConfig::Instances() const;

    InstanceSpecific(const CuttlefishConfig* config, const std::string& id)
        : config_(config), id_(id) {}

    Json::Value* Dictionary();
    const Json::Value* Dictionary() const;
  public:
    std::string serial_number() const;
    // If any of the following port numbers is 0, the relevant service is not
    // running on the guest.

    // Port number to connect to vnc server on the host
    int vnc_server_port() const;
    // Port number to connect to the tombstone receiver on the host
    int tombstone_receiver_port() const;
    // Port number to connect to the config server on the host
    int config_server_port() const;
    // Port number to connect to the keyboard server on the host. (Only
    // operational if QEMU is the vmm.)
    int keyboard_server_port() const;
    // Port number to connect to the touch server on the host. (Only
    // operational if QEMU is the vmm.)
    int touch_server_port() const;
    // Port number to connect to the frame server on the host. (Only
    // operational if using swiftshader as the GPU.)
    int frames_server_port() const;
    // Port number to connect to the adb server on the host
    int host_port() const;
    // Port number to connect to the gnss grpc proxy server on the host
    int gnss_grpc_proxy_server_port() const;
    // Port number to connect to the tpm server on the host
    int tpm_port() const;
    // Port number to connect to the gatekeeper server on the host
    int gatekeeper_vsock_port() const;
    // Port number to connect to the keymaster server on the host
    int keymaster_vsock_port() const;
    std::string adb_ip_and_port() const;
    std::string adb_device_name() const;
    std::string device_title() const;
    std::string mobile_bridge_name() const;
    std::string mobile_tap_name() const;
    std::string wifi_tap_name() const;
    uint32_t session_id() const;
    bool use_allocd() const;
    int vsock_guest_cid() const;
    std::string uuid() const;
    std::string instance_name() const;
    std::vector<std::string> virtual_disk_paths() const;

    // Returns the path to a file with the given name in the instance directory..
    std::string PerInstancePath(const char* file_name) const;
    std::string PerInstanceInternalPath(const char* file_name) const;

    std::string instance_dir() const;

    std::string instance_internal_dir() const;

    std::string touch_socket_path() const;
    std::string keyboard_socket_path() const;
    std::string frames_socket_path() const;

    std::string access_kregistry_path() const;

    std::string pstore_path() const;

    std::string console_path() const;

    std::string logcat_path() const;

    std::string kernel_log_pipe_name() const;

    std::string console_in_pipe_name() const;
    std::string console_out_pipe_name() const;

    std::string gnss_in_pipe_name() const;
    std::string gnss_out_pipe_name() const;

    std::string logcat_pipe_name() const;

    std::string launcher_log_path() const;

    std::string launcher_monitor_socket_path() const;

    std::string sdcard_path() const;

    // modem simulator related
    std::string modem_simulator_ports() const;

    // The device id the webrtc process should use to register with the
    // signaling server
    std::string webrtc_device_id() const;

    // Whether this instance should start the webrtc signaling server
    bool start_webrtc_sig_server() const;

    // Wifi MAC address inside the guest
    std::array<unsigned char, 6> wifi_mac_address() const;
  };

  // A view into an existing CuttlefishConfig object for a particular instance.
  class MutableInstanceSpecific {
    CuttlefishConfig* config_;
    std::string id_;
    friend MutableInstanceSpecific CuttlefishConfig::ForInstance(int num);

    MutableInstanceSpecific(CuttlefishConfig* config, const std::string& id)
        : config_(config), id_(id) {}

    Json::Value* Dictionary();
  public:
    void set_serial_number(const std::string& serial_number);
    void set_vnc_server_port(int vnc_server_port);
    void set_tombstone_receiver_port(int tombstone_receiver_port);
    void set_config_server_port(int config_server_port);
    void set_frames_server_port(int config_server_port);
    void set_touch_server_port(int config_server_port);
    void set_keyboard_server_port(int config_server_port);
    void set_gatekeeper_vsock_port(int gatekeeper_vsock_port);
    void set_keymaster_vsock_port(int keymaster_vsock_port);
    void set_host_port(int host_port);
    void set_tpm_port(int tpm_port);
    void set_adb_ip_and_port(const std::string& ip_port);
    void set_device_title(const std::string& title);
    void set_mobile_bridge_name(const std::string& mobile_bridge_name);
    void set_mobile_tap_name(const std::string& mobile_tap_name);
    void set_wifi_tap_name(const std::string& wifi_tap_name);
    void set_session_id(uint32_t session_id);
    void set_use_allocd(bool use_allocd);
    void set_vsock_guest_cid(int vsock_guest_cid);
    void set_uuid(const std::string& uuid);
    void set_instance_dir(const std::string& instance_dir);
    // modem simulator related
    void set_modem_simulator_ports(const std::string& modem_simulator_ports);
    void set_virtual_disk_paths(const std::vector<std::string>& disk_paths);
    void set_webrtc_device_id(const std::string& id);
    void set_start_webrtc_signaling_server(bool start);
    // Wifi MAC address inside the guest
    void set_wifi_mac_address(const std::array<unsigned char, 6>&);
    // Gnss grpc proxy server port inside the host
    void set_gnss_grpc_proxy_server_port(int gnss_grpc_proxy_server_port);
  };

 private:
  std::unique_ptr<Json::Value> dictionary_;

  void SetPath(const std::string& key, const std::string& path);
  bool LoadFromFile(const char* file);
  static CuttlefishConfig* BuildConfigImpl();

  CuttlefishConfig(const CuttlefishConfig&) = delete;
  CuttlefishConfig& operator=(const CuttlefishConfig&) = delete;
};

// Returns the instance number as obtained from the CUTTLEFISH_INSTANCE
// environment variable or the username.
int GetInstance();
// Returns a path where the launhcer puts a link to the config file which makes
// it easily discoverable regardless of what vm manager is in use
std::string GetGlobalConfigFileLink();

// These functions modify a given base value to make it different accross
// different instances by appending the instance id in case of strings or adding
// it in case of integers.
std::string ForCurrentInstance(const char* prefix);
int ForCurrentInstance(int base);

// Returns a random serial number appeneded to a given prefix.
std::string RandomSerialNumber(const std::string& prefix);

std::string GetDefaultMempath();
int GetDefaultPerInstanceVsockCid();

std::string DefaultHostArtifactsPath(const std::string& file);
std::string DefaultGuestImagePath(const std::string& file);
std::string DefaultEnvironmentPath(const char* environment_key,
                                   const char* default_value,
                                   const char* path);

// Whether the host supports qemu
bool HostSupportsQemuCli();
bool HostSupportsVsock();

// GPU modes
extern const char* const kGpuModeGuestSwiftshader;
extern const char* const kGpuModeDrmVirgl;
extern const char* const kGpuModeGfxStream;
}  // namespace cuttlefish<|MERGE_RESOLUTION|>--- conflicted
+++ resolved
@@ -189,12 +189,6 @@
   void set_run_adb_connector(bool run_adb_connector);
   bool run_adb_connector() const;
 
-<<<<<<< HEAD
-  void set_gnss_grpc_proxy_binary(const std::string& binary);
-  std::string gnss_grpc_proxy_binary() const;
-
-=======
->>>>>>> 2b299699
   void set_enable_gnss_grpc_proxy(const bool enable_gnss_grpc_proxy);
   bool enable_gnss_grpc_proxy() const;
 
