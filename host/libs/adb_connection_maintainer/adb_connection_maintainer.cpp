--- conflicted
+++ resolved
@@ -102,10 +102,6 @@
 
 bool AdbSendMessage(cvd::SharedFD sock, const std::string& message) {
   if (!sock->IsOpen()) {
-<<<<<<< HEAD
-    LOG(INFO) << "failed to connect to adb daemon";
-=======
->>>>>>> 7b5eb506
     return false;
   }
   if (!SendAll(sock, message)) {
@@ -151,7 +147,6 @@
     if (count < 0) {
       LOG(INFO) << "couldn't receive adb shell output";
       return -1;
-<<<<<<< HEAD
     }
     just_read.resize(count);
     uptime_vec.insert(uptime_vec.end(), just_read.begin(), just_read.end());
@@ -179,48 +174,11 @@
 static constexpr int kAdbCommandGapTime = 5;
 
 void EstablishConnection(int port) {
-  while (true) {
-    LOG(INFO) << "Attempting to connect to device on port " << port;
-    if (AdbConnect(port)) {
-      LOG(DEBUG) << "adb connect message for " << port << " successfully sent";
-      break;
-    }
-    sleep(kAdbCommandGapTime);
-  }
-=======
-    }
-    just_read.resize(count);
-    uptime_vec.insert(uptime_vec.end(), just_read.begin(), just_read.end());
-  } while (!just_read.empty());
-
-  if (uptime_vec.empty()) {
-    LOG(INFO) << "empty adb shell result";
-    return -1;
-  }
-
-  uptime_vec.pop_back();
-
-  auto uptime_str = std::string{uptime_vec.data(), uptime_vec.size()};
-  if (!IsInteger(uptime_str)) {
-    LOG(INFO) << "non-numeric: uptime result: " << uptime_str;
-    return -1;
-  }
-
-  return std::stoi(uptime_str);
-}
-
-// There needs to be a gap between the adb commands, the daemon isn't able to
-// handle the avalanche of requests we would be sending without a sleep. Five
-// seconds is much larger than seems necessary so we should be more than okay.
-static constexpr int kAdbCommandGapTime = 5;
-
-void EstablishConnection(int port) {
   LOG(INFO) << "Attempting to connect to device on port " << port;
   while (!AdbConnect(port)) {
     sleep(kAdbCommandGapTime);
   }
   LOG(INFO) << "adb connect message for " << port << " successfully sent";
->>>>>>> 7b5eb506
   sleep(kAdbCommandGapTime);
 }
 
